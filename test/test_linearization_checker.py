--- conflicted
+++ resolved
@@ -1492,9 +1492,6 @@
 # }}}
 
 
-<<<<<<< HEAD
-# {{{ test_new_dependencies_finite_diff
-=======
 # {{{ test_make_dep_map
 
 def test_make_dep_map():
@@ -1546,7 +1543,6 @@
 
 
 # {{{ test_new_dependencies_finite_diff:
->>>>>>> fc385569
 
 def test_new_dependencies_finite_diff():
 
