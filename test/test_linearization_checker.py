--- conflicted
+++ resolved
@@ -1811,12 +1811,7 @@
 
     # Add a dependency to stmt_b
     dep_b_on_a = make_dep_map(
-<<<<<<< HEAD
         "[pi] -> {{ [i'] -> [i] : i > i' and {0} "
-=======
-        "[pi] -> {{ [i'] -> [i] : i > i' "
-        "and {0} "
->>>>>>> c7b3d183
         "}}".format(assumptions_str),
         knl_with_domains=knl["loopy_kernel"])
     knl = lp.add_dependency(knl, "id:stmt_b", ("id:stmt_a", dep_b_on_a))
@@ -1862,15 +1857,12 @@
         else:
             assert not stmt.dependencies
 
-<<<<<<< HEAD
     # Add a second dependency to stmt_b
     dep_b_on_a_2 = make_dep_map(
         "[pi] -> {{ [i'] -> [i] : i = i' and {0}"
         "}}".format(assumptions_str),
         knl_with_domains=knl["loopy_kernel"])
 
-=======
->>>>>>> c7b3d183
     # {{{ Test make_dep_map while we're here
 
     dep_b_on_a_2_test = _isl_map_with_marked_dims(
@@ -1889,22 +1881,12 @@
     # Add dependencies to stmt_c
 
     dep_c_on_a = make_dep_map(
-<<<<<<< HEAD
         "[pi] -> {{ [i'] -> [i] : i >= i' and {0} "
-=======
-        "[pi] -> {{ [i'] -> [i] : i >= i' "
-        "and {0} "
->>>>>>> c7b3d183
         "}}".format(assumptions_str),
         knl_with_domains=knl["loopy_kernel"])
 
     dep_c_on_b = make_dep_map(
-<<<<<<< HEAD
         "[pi] -> {{ [i'] -> [i] : i >= i' and {0} "
-=======
-        "[pi] -> {{ [i'] -> [i] : i >= i' "
-        "and {0} "
->>>>>>> c7b3d183
         "}}".format(assumptions_str),
         knl_with_domains=knl["loopy_kernel"])
 
@@ -2021,16 +2003,8 @@
         "[nx,nt] -> { [x', t'] -> [x, t] : "
         "((x = x' and t = t'+2) or "
         " (x'-1 <= x <= x'+1 and t = t' + 1)) and "
-<<<<<<< HEAD
-        "{0} and {1} "
-        "}}".format(
-            xt_range_str,
-            xt_range_str_p,
-            ),
-=======
         "0 <= x < nx and 0 <= t < nt and "
         "0 <= x' < nx and 0 <= t' < nt }",
->>>>>>> c7b3d183
         self_dep=True)
 
     _align_and_compare_maps([(dep, dep_test)])
