--- conflicted
+++ resolved
@@ -190,13 +190,7 @@
     knl = lp.prioritize_loops(knl, "i,j")
 
     # Get a linearization
-<<<<<<< HEAD
-    proc_knl = preprocess_kernel(knl)
-    lin_knl = get_one_linearized_kernel(proc_knl)
-    lin_items = lin_knl.linearization
-=======
     lin_items, proc_knl, lin_knl = _process_and_linearize(knl)
->>>>>>> 39fe7050
 
     stmt_id_pairs = [
         ("stmt_a", "stmt_b"),
@@ -418,13 +412,7 @@
     knl = lp.tag_inames(knl, {"j": "l.1", "jj": "l.0", "i": "g.0"})
 
     # Get a linearization
-<<<<<<< HEAD
-    proc_knl = preprocess_kernel(knl)
-    lin_knl = get_one_linearized_kernel(proc_knl)
-    lin_items = lin_knl.linearization
-=======
     lin_items, proc_knl, lin_knl = _process_and_linearize(knl)
->>>>>>> 39fe7050
 
     stmt_id_pairs = [
         ("stmt_a", "stmt_b"),
@@ -560,13 +548,7 @@
     knl = lp.prioritize_loops(knl, "i,j")
 
     # Get a linearization
-<<<<<<< HEAD
-    knl = preprocess_kernel(knl)
-    knl = get_one_linearized_kernel(knl)
-    lin_items = knl.linearization
-=======
     lin_items, proc_knl, lin_knl = _process_and_linearize(knl)
->>>>>>> 39fe7050
 
     # Get pairwise schedules
     stmt_id_pairs = [
@@ -578,11 +560,7 @@
         ("stmt_c", "stmt_d"),
         ]
     pworders = get_pairwise_statement_orderings(
-<<<<<<< HEAD
-        knl,
-=======
         proc_knl,
->>>>>>> 39fe7050
         lin_items,
         stmt_id_pairs,
         )
@@ -712,13 +690,7 @@
     knl = lp.tag_inames(knl, {"j": "l.1", "jj": "l.0", "i": "g.0"})
 
     # Get a linearization
-<<<<<<< HEAD
-    proc_knl = preprocess_kernel(knl)
-    lin_knl = get_one_linearized_kernel(proc_knl)
-    lin_items = lin_knl.linearization
-=======
     lin_items, proc_knl, lin_knl = _process_and_linearize(knl)
->>>>>>> 39fe7050
 
     # Get pairwise schedules
     stmt_id_pairs = [
@@ -800,13 +772,7 @@
     knl = lp.tag_inames(knl, {"l0": "l.0", "l1": "l.1", "g0": "g.0"})
 
     # Get a linearization
-<<<<<<< HEAD
-    proc_knl = preprocess_kernel(knl)
-    lin_knl = get_one_linearized_kernel(proc_knl)
-    lin_items = lin_knl.linearization
-=======
     lin_items, proc_knl, lin_knl = _process_and_linearize(knl)
->>>>>>> 39fe7050
 
     stmt_id_pairs = [("stmt_j1", "stmt_2"), ("stmt_1", "stmt_i0")]
     pworders = get_pairwise_statement_orderings(
