--- conflicted
+++ resolved
@@ -1283,8 +1283,6 @@
 # }}}
 
 
-<<<<<<< HEAD
-=======
 # {{{ test_sios_with_matmul
 
 def test_sios_with_matmul():
@@ -1344,7 +1342,8 @@
 
 # {{{ Dependency tests
 
->>>>>>> e2d84773
+# {{{ Dependency creation and checking (without transformations)
+
 # {{{ test_add_stmt_inst_dependency
 
 def test_add_stmt_inst_dependency():
@@ -1458,11 +1457,7 @@
 # }}}
 
 
-<<<<<<< HEAD
 # {{{ test_new_dependencies_finite_diff
-=======
-# {{{ test_new_dependencies_finite_diff:
->>>>>>> e2d84773
 
 def test_new_dependencies_finite_diff():
 
@@ -1585,9 +1580,10 @@
 
 # }}}
 
-<<<<<<< HEAD
-
-# {{{ Check dependency handling during transformations
+# }}}
+
+
+# {{{ Dependency handling during transformations
 
 # {{{ test_fix_parameters_with_dependencies
 
@@ -2003,8 +1999,8 @@
 
 # }}}
 
-=======
->>>>>>> e2d84773
+# }}}
+
 # }}}
 
 
