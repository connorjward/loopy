--- conflicted
+++ resolved
@@ -2972,7 +2972,6 @@
                 temp_var_types=(np.dtype(np.int32),))
 
 
-<<<<<<< HEAD
 def test_shape_mismatch_check(ctx_factory):
     ctx = ctx_factory()
     queue = cl.CommandQueue(ctx)
@@ -2999,7 +2998,8 @@
 
     key_builder = LoopyKeyBuilder()
     assert key_builder(a) != key_builder(not_a)
-=======
+
+
 def test_type_inference_walks_fn_in_comparison():
     # Reported by Lawrence Mitchell
     # See: https://gitlab.tiker.net/inducer/loopy/issues/180
@@ -3041,7 +3041,6 @@
         target=lp.CTarget())
 
     print(lp.generate_code_v2(knl).device_code())
->>>>>>> 7023664f
 
 
 if __name__ == "__main__":
