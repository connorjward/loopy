--- conflicted
+++ resolved
@@ -351,16 +351,6 @@
         __test(eval_tester, ExecutableCTarget, compiler=ccomp)
 
 
-<<<<<<< HEAD
-def test_scalar_global_args():
-    n = np.random.default_rng().integers(30, 100)
-    evt, (out,) = lp.make_kernel(
-            "{[i]: 0<=i<n}",
-            "res  = sum(i, i)",
-            target=lp.ExecutableCTarget())(n=n)
-
-    assert out == (n*(n-1)/2)
-=======
 def test_one_length_loop():
     # https://github.com/inducer/loopy/issues/239
     knl = lp.make_kernel(
@@ -371,7 +361,16 @@
 
     _, (out, ) = knl()
     assert out == 42
->>>>>>> 5dc43053
+
+
+def test_scalar_global_args():
+    n = np.random.default_rng().integers(30, 100)
+    evt, (out,) = lp.make_kernel(
+            "{[i]: 0<=i<n}",
+            "res  = sum(i, i)",
+            target=lp.ExecutableCTarget())(n=n)
+
+    assert out == (n*(n-1)/2)
 
 
 if __name__ == "__main__":
