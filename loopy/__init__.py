--- conflicted
+++ resolved
@@ -129,20 +129,12 @@
 from loopy.type_inference import infer_unknown_types
 from loopy.preprocess import (preprocess_kernel, realize_reduction,
         preprocess_program)
-<<<<<<< HEAD
-from loopy.schedule import generate_loop_schedules, get_one_scheduled_kernel
-from loopy.statistics import (ToCountMap, ToCountPolynomialMap,
-        CountGranularity, stringify_stats_mapping, Op, MemAccess, get_op_map,
-        get_mem_access_map, get_synchronization_map,
-        gather_access_footprints, gather_access_footprint_bytes, Sync)
-=======
 from loopy.schedule import (
     generate_loop_schedules, get_one_scheduled_kernel, get_one_linearized_kernel)
-from loopy.statistics import (ToCountMap, CountGranularity,
+from loopy.statistics import (ToCountMap, ToCountPolynomialMap, CountGranularity,
         stringify_stats_mapping, Op, MemAccess, get_op_map, get_mem_access_map,
         get_synchronization_map, gather_access_footprints,
-        gather_access_footprint_bytes)
->>>>>>> 6af42e0c
+        gather_access_footprint_bytes, Sync)
 from loopy.codegen import (
         PreambleInfo,
         generate_code, generate_code_v2, generate_body)
@@ -279,18 +271,11 @@
         "PreambleInfo",
         "generate_code", "generate_code_v2", "generate_body",
 
-<<<<<<< HEAD
         "ToCountMap", "ToCountPolynomialMap", "CountGranularity",
         "stringify_stats_mapping", "Op", "MemAccess", "get_op_map",
         "get_mem_access_map", "get_synchronization_map",
         "gather_access_footprints", "gather_access_footprint_bytes",
         "Sync",
-=======
-        "ToCountMap", "CountGranularity", "stringify_stats_mapping", "Op",
-        "MemAccess",  "get_op_map", "get_mem_access_map",
-        "get_synchronization_map", "gather_access_footprints",
-        "gather_access_footprint_bytes",
->>>>>>> 6af42e0c
 
         "CompiledKernel",
 
