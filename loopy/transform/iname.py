__copyright__ = "Copyright (C) 2012 Andreas Kloeckner"

__license__ = """
Permission is hereby granted, free of charge, to any person obtaining a copy
of this software and associated documentation files (the "Software"), to deal
in the Software without restriction, including without limitation the rights
to use, copy, modify, merge, publish, distribute, sublicense, and/or sell
copies of the Software, and to permit persons to whom the Software is
furnished to do so, subject to the following conditions:

The above copyright notice and this permission notice shall be included in
all copies or substantial portions of the Software.

THE SOFTWARE IS PROVIDED "AS IS", WITHOUT WARRANTY OF ANY KIND, EXPRESS OR
IMPLIED, INCLUDING BUT NOT LIMITED TO THE WARRANTIES OF MERCHANTABILITY,
FITNESS FOR A PARTICULAR PURPOSE AND NONINFRINGEMENT. IN NO EVENT SHALL THE
AUTHORS OR COPYRIGHT HOLDERS BE LIABLE FOR ANY CLAIM, DAMAGES OR OTHER
LIABILITY, WHETHER IN AN ACTION OF CONTRACT, TORT OR OTHERWISE, ARISING FROM,
OUT OF OR IN CONNECTION WITH THE SOFTWARE OR THE USE OR OTHER DEALINGS IN
THE SOFTWARE.
"""


import islpy as isl
from islpy import dim_type

from loopy.symbolic import (
        RuleAwareIdentityMapper, RuleAwareSubstitutionMapper,
        SubstitutionRuleMappingContext)
from loopy.diagnostic import LoopyError
from pytools import Record


__doc__ = """
.. currentmodule:: loopy

.. autofunction:: split_iname

.. autofunction:: chunk_iname

.. autofunction:: join_inames

.. autofunction:: untag_inames

.. autofunction:: tag_inames

.. autofunction:: duplicate_inames

.. autofunction:: get_iname_duplication_options

.. autofunction:: has_schedulable_iname_nesting

.. autofunction:: prioritize_loops

.. autofunction:: rename_iname

.. autofunction:: remove_unused_inames

.. autofunction:: split_reduction_inward

.. autofunction:: split_reduction_outward

.. autofunction:: affine_map_inames

.. autofunction:: find_unused_axis_tag

.. autofunction:: make_reduction_inames_unique

.. autofunction:: add_inames_to_insn

.. autofunction:: map_domain

.. autofunction:: add_inames_for_unused_hw_axes

"""


# {{{ set loop priority

def set_loop_priority(kernel, loop_priority):
    from warnings import warn
    warn("set_loop_priority is deprecated. Use prioritize_loops instead. "
         "Attention: A call to set_loop_priority will overwrite any previously "
         "set priorities!", DeprecationWarning, stacklevel=2)

    if isinstance(loop_priority, str):
        loop_priority = tuple(s.strip()
                              for s in loop_priority.split(",") if s.strip())
    loop_priority = tuple(loop_priority)

    return kernel.copy(loop_priority=frozenset([loop_priority]))


def prioritize_loops(kernel, loop_priority):
    """Indicates the textual order in which loops should be entered in the
    kernel code. Note that this priority has an advisory role only. If the
    kernel logically requires a different nesting, priority is ignored.
    Priority is only considered if loop nesting is ambiguous.

    prioritize_loops can be used multiple times. If you do so, each given
    *loop_priority* specifies a scheduling constraint. The constraints from
    all calls to prioritize_loops together establish a partial order on the
    inames (see https://en.wikipedia.org/wiki/Partially_ordered_set).

    :arg: an iterable of inames, or, for brevity, a comma-separated string of
        inames
    """
    if isinstance(loop_priority, str):
        loop_priority = tuple(s.strip()
                              for s in loop_priority.split(",") if s.strip())
    loop_priority = tuple(loop_priority)

    return kernel.copy(loop_priority=kernel.loop_priority.union([loop_priority]))

# }}}


# {{{ Handle loop nest constraints

# {{{ Classes to house loop nest constraints

# {{{ UnexpandedInameSet

class UnexpandedInameSet(Record):
    def __init__(self, inames, complement=False):
        Record.__init__(
            self,
            inames=inames,
            complement=complement,
            )

    def contains(self, inames):
        if isinstance(inames, set):
            return (not (inames & self.inames) if self.complement
                else inames.issubset(self.inames))
        else:
            return (inames not in self.inames if self.complement
                else inames in self.inames)

    def get_inames_represented(self, iname_universe=None):
        """Return the set of inames represented by the UnexpandedInameSet
        """
        if self.complement:
            if not iname_universe:
                raise ValueError(
                    "Cannot expand UnexpandedInameSet %s without "
                    "iname_universe." % (self))
            return iname_universe-self.inames
        else:
            return self.inames.copy()

    def __lt__(self, other):
        # FIXME is this function really necessary? If so, what should it return?
        return self.__hash__() < other.__hash__()

    def __hash__(self):
        return hash(repr(self))

    def update_persistent_hash(self, key_hash, key_builder):
        """Custom hash computation function for use with
        :class:`pytools.persistent_dict.PersistentDict`.
        """

        key_builder.rec(key_hash, self.inames)
        key_builder.rec(key_hash, self.complement)

    def __str__(self):
        return "%s{%s}" % ("~" if self.complement else "",
            ",".join(i for i in sorted(self.inames)))

# }}}


# {{{ LoopNestConstraints

class LoopNestConstraints(Record):
    def __init__(self, must_nest=None, must_not_nest=None,
                 must_nest_graph=None):
        Record.__init__(
            self,
            must_nest=must_nest,
            must_not_nest=must_not_nest,
            must_nest_graph=must_nest_graph,
            )

    def __hash__(self):
        return hash(repr(self))

    def update_persistent_hash(self, key_hash, key_builder):
        """Custom hash computation function for use with
        :class:`pytools.persistent_dict.PersistentDict`.
        """

        key_builder.rec(key_hash, self.must_nest)
        key_builder.rec(key_hash, self.must_not_nest)
        key_builder.rec(key_hash, self.must_nest_graph)

    def __str__(self):
        return "LoopNestConstraints(\n" \
            "    must_nest = " + str(self.must_nest) + "\n" \
            "    must_not_nest = " + str(self.must_not_nest) + "\n" \
            "    must_nest_graph = " + str(self.must_nest_graph) + "\n" \
            ")"

# }}}

# }}}


# {{{ Initial loop nest constraint creation

# {{{ process_loop_nest_specification

def process_loop_nest_specification(
        nesting,
        max_tuple_size=None,
        complement_sets_allowed=True,
        ):

    # Ensure that user-supplied nesting conforms to syntax rules, and
    # convert string representations of nestings to tuple of UnexpandedInameSets

    import re

    def _raise_loop_nest_input_error(msg):
        valid_prio_rules = (
            "Valid `must_nest` description formats: "  # noqa
            "\"iname, iname, ...\" or (str, str, str, ...), "  # noqa
            "where str can be of form "  # noqa
            "\"iname\" or \"{iname, iname, ...}\". "  # noqa
            "No set complements allowed.\n"  # noqa
            "Valid `must_not_nest` description tuples must have length 2: "  # noqa
            "\"iname, iname\", \"iname, ~iname\", or "  # noqa
            "(str, str), where str can be of form "  # noqa
            "\"iname\", \"~iname\", \"{iname, iname, ...}\", or "  # noqa
            "\"~{iname, iname, ...}\"."  # noqa
            )
        raise ValueError(
                "Invalid loop nest prioritization: %s\n"
                "Loop nest prioritization formatting rules:\n%s"
                % (msg, valid_prio_rules))

    def _error_on_regex_match(match_str, target_str):
        if re.findall(match_str, target_str):
            _raise_loop_nest_input_error(
                "Unrecognized character(s) %s in nest string %s"
                % (re.findall(match_str, target_str), target_str))

    def _process_iname_set_str(iname_set_str):
        # Convert something like ~{i,j} or ~i or "i,j" to an UnexpandedInameSet

        # Remove leading/trailing whitespace
        iname_set_str_stripped = iname_set_str.strip()

        if not iname_set_str_stripped:
            _raise_loop_nest_input_error(
                "Found 0 inames in string %s."
                % (iname_set_str))

        # Process complement sets
        if iname_set_str_stripped[0] == "~":
            # Make sure compelement is allowed
            if not complement_sets_allowed:
                _raise_loop_nest_input_error(
                    "Complement (~) not allowed in this loop nest string %s. "
                    "If you have a use-case where allowing a currently "
                    "disallowed set complement would be helpful, and the "
                    "desired nesting constraint cannot easily be expressed "
                    "another way, "
                    "please contact the Loo.py maintainers."
                    % (iname_set_str))

            # Remove tilde
            iname_set_str_stripped = iname_set_str_stripped[1:]
            if "~" in iname_set_str_stripped:
                _raise_loop_nest_input_error(
                    "Multiple complement symbols found in iname set string %s"
                    % (iname_set_str))

            # Make sure that braces are included if multiple inames present
            if "," in iname_set_str_stripped and not (
                    iname_set_str_stripped.startswith("{") and
                    iname_set_str_stripped.endswith("}")):
                _raise_loop_nest_input_error(
                    "Complements of sets containing multiple inames must "
                    "enclose inames in braces: %s is not valid."
                    % (iname_set_str))

            complement = True
        else:
            complement = False

        # Remove leading/trailing spaces
        iname_set_str_stripped = iname_set_str_stripped.strip(" ")

        # Make sure braces are valid and strip them
        if iname_set_str_stripped[0] == "{":
            if not iname_set_str_stripped[-1] == "}":
                _raise_loop_nest_input_error(
                    "Invalid braces: %s" % (iname_set_str))
            else:
                # Remove enclosing braces
                iname_set_str_stripped = iname_set_str_stripped[1:-1]
        # (If there are dangling braces around, they will be caught next)

        # Remove any more spaces
        iname_set_str_stripped = iname_set_str_stripped.strip()

        # Should be no remaining special characters besides comma and space
        _error_on_regex_match(r"([^,\w ])", iname_set_str_stripped)

        # Split by commas or spaces to get inames
        inames = re.findall(r"([\w]+)(?:[ |,]*|$)", iname_set_str_stripped)

        # Make sure iname count matches what we expect from comma count
        if len(inames) != iname_set_str_stripped.count(",") + 1:
            _raise_loop_nest_input_error(
                "Found %d inames but expected %d in string %s."
                % (len(inames), iname_set_str_stripped.count(",") + 1,
                   iname_set_str))

        if len(inames) == 0:
            _raise_loop_nest_input_error(
                "Found empty set in string %s."
                % (iname_set_str))

        # NOTE this won't catch certain cases of bad syntax, e.g., ("{h i j,,}", "k")

        return UnexpandedInameSet(
            set([s.strip() for s in iname_set_str_stripped.split(",")]),
            complement=complement)

    if isinstance(nesting, str):
        # Enforce that constraints involving iname sets be passed as tuple.
        # Iname sets defined negatively with a *single* iname are allowed here.

        # Check for any special characters besides comma, space, and tilde.
        # E.g., curly braces would indicate that an iname set was NOT
        # passed as a tuple, which is not allowed.
        _error_on_regex_match(r"([^,\w~ ])", nesting)

        # Split by comma and process each tier
        nesting_as_tuple = tuple(
            _process_iname_set_str(set_str) for set_str in nesting.split(","))
    else:
        assert isinstance(nesting, (tuple, list))
        # Process each tier
        nesting_as_tuple = tuple(
            _process_iname_set_str(set_str) for set_str in nesting)

    # Check max_inames_per_set
    if max_tuple_size and len(nesting_as_tuple) > max_tuple_size:
        _raise_loop_nest_input_error(
            "Loop nest prioritization tuple %s exceeds max tuple size %d."
            % (nesting_as_tuple))

    # Make sure nesting has len > 1
    if len(nesting_as_tuple) <= 1:
        _raise_loop_nest_input_error(
            "Loop nest prioritization tuple %s must have length > 1."
            % (nesting_as_tuple))

    # Return tuple of UnexpandedInameSets
    return nesting_as_tuple

# }}}


# {{{ constrain_loop_nesting

def constrain_loop_nesting(
        kernel, must_nest=None, must_not_nest=None):
    r"""Add the provided constraints to the kernel.

    :arg must_nest: A tuple or comma-separated string representing
        an ordering of loop nesting tiers that must appear in the
        linearized kernel. Each item in the tuple represents a
        :class:`UnexpandedInameSet`\ s.

    :arg must_not_nest: A two-tuple or comma-separated string representing
        an ordering of loop nesting tiers that must not appear in the
        linearized kernel. Each item in the tuple represents a
        :class:`UnexpandedInameSet`\ s.

    """

    # {{{ Get any current constraints, if they exist
    if kernel.loop_nest_constraints:
        if kernel.loop_nest_constraints.must_nest:
            must_nest_constraints_old = kernel.loop_nest_constraints.must_nest
        else:
            must_nest_constraints_old = set()

        if kernel.loop_nest_constraints.must_not_nest:
            must_not_nest_constraints_old = \
                kernel.loop_nest_constraints.must_not_nest
        else:
            must_not_nest_constraints_old = set()

        if kernel.loop_nest_constraints.must_nest_graph:
            must_nest_graph_old = kernel.loop_nest_constraints.must_nest_graph
        else:
            must_nest_graph_old = {}
    else:
        must_nest_constraints_old = set()
        must_not_nest_constraints_old = set()
        must_nest_graph_old = {}

    # }}}

    # {{{ Process must_nest

    if must_nest:
        # {{{ Parse must_nest, check for conflicts, combine with old constraints

        # {{{ Parse must_nest (no complements allowed)
        must_nest_tuple = process_loop_nest_specification(
            must_nest, complement_sets_allowed=False)
        # }}}

        # {{{ Error if someone prioritizes concurrent iname

        from loopy.kernel.data import ConcurrentTag
        for iname_set in must_nest_tuple:
            for iname in iname_set.inames:
                if kernel.iname_tags_of_type(iname, ConcurrentTag):
                    raise ValueError(
                        "iname %s tagged with ConcurrentTag, "
                        "cannot use iname in must-nest constraint %s."
                        % (iname, must_nest_tuple))

        # }}}

        # {{{ Update must_nest graph (and check for cycles)

        must_nest_graph_new = update_must_nest_graph(
            must_nest_graph_old, must_nest_tuple, kernel.all_inames())

        # }}}

        # {{{ Make sure must_nest constraints don't violate must_not_nest
        # (this may not catch all problems)
        check_must_not_nest_against_must_nest_graph(
            must_not_nest_constraints_old, must_nest_graph_new)
        # }}}

        # {{{ Check for conflicts with inames tagged 'vec' (must be innermost)

        from loopy.kernel.data import VectorizeTag
        for iname in kernel.all_inames():
            if kernel.iname_tags_of_type(iname, VectorizeTag) and (
                    must_nest_graph_new.get(iname, set())):
                # Must-nest graph doesn't allow iname to be a leaf, error
                raise ValueError(
                    "Iname %s tagged as 'vec', but loop nest constraints "
                    "%s require that iname %s nest outside of inames %s. "
                    "Vectorized inames must nest innermost; cannot "
                    "impose loop nest specification."
                    % (iname, must_nest, iname,
                    must_nest_graph_new.get(iname, set())))

        # }}}

        # {{{ Add new must_nest constraints to existing must_nest constraints
        must_nest_constraints_new = must_nest_constraints_old | set(
            [must_nest_tuple, ])
        # }}}

        # }}}
    else:
        # {{{ No new must_nest constraints, just keep the old ones

        must_nest_constraints_new = must_nest_constraints_old
        must_nest_graph_new = must_nest_graph_old

        # }}}

    # }}}

    # {{{ Process must_not_nest

    if must_not_nest:
        # {{{ Parse must_not_nest, check for conflicts, combine with old constraints

        # {{{ Parse must_not_nest; complements allowed; max_tuple_size=2

        must_not_nest_tuple = process_loop_nest_specification(
            must_not_nest, max_tuple_size=2)

        # }}}

        # {{{ Make sure must_not_nest constraints don't violate must_nest

        # (cycles are allowed in must_not_nest constraints)
        import itertools
        must_pairs = []
        for iname_before, inames_after in must_nest_graph_new.items():
            must_pairs.extend(list(itertools.product([iname_before], inames_after)))

        if not check_must_not_nest(must_pairs, must_not_nest_tuple):
            raise ValueError(
                "constrain_loop_nesting: nest constraint conflict detected. "
                "must_not_nest constraints %s inconsistent with "
                "must_nest constraints %s."
                % (must_not_nest_tuple, must_nest_constraints_new))

        # }}}

        # {{{ Add new must_not_nest constraints to exisitng must_not_nest constraints
        must_not_nest_constraints_new = must_not_nest_constraints_old | set([
            must_not_nest_tuple, ])
        # }}}

        # }}}
    else:
        # {{{ No new must_not_nest constraints, just keep the old ones

        must_not_nest_constraints_new = must_not_nest_constraints_old

        # }}}

    # }}}

    nest_constraints = LoopNestConstraints(
        must_nest=must_nest_constraints_new,
        must_not_nest=must_not_nest_constraints_new,
        must_nest_graph=must_nest_graph_new,
        )

    return kernel.copy(loop_nest_constraints=nest_constraints)

# }}}


# {{{ update_must_nest_graph

def update_must_nest_graph(must_nest_graph, must_nest, all_inames):
    # Note: there should *not* be any complements in the must_nest tuples

    from copy import deepcopy
    new_graph = deepcopy(must_nest_graph)

    # First, each iname must be a node in the graph
    for missing_iname in all_inames - new_graph.keys():
        new_graph[missing_iname] = set()

    # Expand must_nest into (before, after) pairs
    must_nest_expanded = _expand_iname_sets_in_tuple(must_nest, all_inames)

    # Update must_nest_graph with new pairs
    for before, after in must_nest_expanded:
        new_graph[before].add(after)

    # Compute transitive closure
    from pytools.graph import compute_transitive_closure, contains_cycle
    new_graph_closure = compute_transitive_closure(new_graph)
    # Note: compute_transitive_closure now allows cycles, will not error

    # Check for inconsistent must_nest constraints by checking for cycle:
    if contains_cycle(new_graph_closure):
        raise ValueError(
            "update_must_nest_graph: Nest constraint cycle detected. "
            "must_nest constraints %s inconsistent with existing "
            "must_nest constraints %s."
            % (must_nest, must_nest_graph))

    return new_graph_closure

# }}}


# {{{ _expand_iname_sets_in_tuple

def _expand_iname_sets_in_tuple(
        iname_sets_tuple,
        iname_universe=None,
        ):

    # First convert UnexpandedInameSets to sets.
    # Note that must_nest constraints cannot be negatively defined.
    positively_defined_iname_sets = [
        iname_set.get_inames_represented(iname_universe)
        for iname_set in iname_sets_tuple]

    # Now expand all priority tuples into (before, after) pairs using
    # Cartesian product of all pairs of sets
    # (Assumes prio_sets length > 1)
    import itertools
    loop_priority_pairs = set()
    for i, before_set in enumerate(positively_defined_iname_sets[:-1]):
        for after_set in positively_defined_iname_sets[i+1:]:
            loop_priority_pairs.update(
                list(itertools.product(before_set, after_set)))

    # Make sure no priority tuple contains an iname twice
    for prio_tuple in loop_priority_pairs:
        if len(set(prio_tuple)) != len(prio_tuple):
            raise ValueError(
                "Loop nesting %s contains cycle: %s. "
                % (iname_sets_tuple, prio_tuple))

    return loop_priority_pairs

# }}}

# }}}


# {{{ Checking constraints

# {{{ check_must_nest

def check_must_nest(all_loop_nests, must_nest, all_inames):
    r"""Determine whether must_nest constraint is satisfied by
    all_loop_nests

    :arg all_loop_nests: A list of lists of inames, each representing
        the nesting order of nested loops.

    :arg must_nest: A tuple of :class:`UnexpandedInameSet`\ s describing
        nestings that must appear in all_loop_nests.

    :returns: A :class:`bool` indicating whether the must nest constraints
        are satisfied by the provided loop nesting.

    """

    # In order to make sure must_nest is satisfied, we
    # need to expand all must_nest tiers

    # FIXME instead of expanding tiers into all pairs up front,
    # create these pairs one at a time so that we can stop as soon as we fail

    must_nest_expanded = _expand_iname_sets_in_tuple(must_nest)

    # must_nest_expanded contains pairs
    for before, after in must_nest_expanded:
        found = False
        for nesting in all_loop_nests:
            if before in nesting and after in nesting and (
                    nesting.index(before) < nesting.index(after)):
                found = True
                break
        if not found:
            return False
    return True

# }}}


# {{{ check_must_not_nest

def check_must_not_nest(all_loop_nests, must_not_nest):
    r"""Determine whether must_not_nest constraint is satisfied by
    all_loop_nests

    :arg all_loop_nests: A list of lists of inames, each representing
        the nesting order of nested loops.

    :arg must_not_nest: A two-tuple of :class:`UnexpandedInameSet`\ s
        describing nestings that must not appear in all_loop_nests.

    :returns: A :class:`bool` indicating whether the must_not_nest constraints
        are satisfied by the provided loop nesting.

    """

    # Note that must_not_nest may only contain two tiers

    for nesting in all_loop_nests:

        # Go through each pair in all_loop_nests
        for i, iname_before in enumerate(nesting):
            for iname_after in nesting[i+1:]:

                # Check whether it violates must not nest
                if (must_not_nest[0].contains(iname_before)
                        and must_not_nest[1].contains(iname_after)):
                    # Stop as soon as we fail
                    return False
    return True

# }}}


# {{{ check_all_must_not_nests

def check_all_must_not_nests(all_loop_nests, must_not_nests):
    r"""Determine whether all must_not_nest constraints are satisfied by
    all_loop_nests

    :arg all_loop_nests: A list of lists of inames, each representing
        the nesting order of nested loops.

    :arg must_not_nests: A set of two-tuples of :class:`UnexpandedInameSet`\ s
        describing nestings that must not appear in all_loop_nests.

    :returns: A :class:`bool` indicating whether the must_not_nest constraints
        are satisfied by the provided loop nesting.

    """

    for must_not_nest in must_not_nests:
        if not check_must_not_nest(all_loop_nests, must_not_nest):
            return False
    return True

# }}}


# {{{ loop_nest_constraints_satisfied

def loop_nest_constraints_satisfied(
        all_loop_nests,
        must_nest_constraints=None,
        must_not_nest_constraints=None,
        all_inames=None):
    r"""Determine whether must_not_nest constraint is satisfied by
    all_loop_nests

    :arg all_loop_nests: A set of lists of inames, each representing
        the nesting order of loops.

    :arg must_nest_constraints: An iterable of tuples of
        :class:`UnexpandedInameSet`\ s, each describing nestings that must
        appear in all_loop_nests.

    :arg must_not_nest_constraints: An iterable of two-tuples of
        :class:`UnexpandedInameSet`\ s, each describing nestings that must not
        appear in all_loop_nests.

    :returns: A :class:`bool` indicating whether the constraints
        are satisfied by the provided loop nesting.

    """

    # Check must-nest constraints
    if must_nest_constraints:
        for must_nest in must_nest_constraints:
            if not check_must_nest(
                    all_loop_nests, must_nest, all_inames):
                return False

    # Check must-not-nest constraints
    if must_not_nest_constraints:
        for must_not_nest in must_not_nest_constraints:
            if not check_must_not_nest(
                    all_loop_nests, must_not_nest):
                return False

    return True

# }}}


# {{{ check_must_not_nest_against_must_nest_graph

def check_must_not_nest_against_must_nest_graph(
        must_not_nest_constraints, must_nest_graph):
    r"""Ensure none of the must_not_nest constraints are violated by
    nestings represented in the must_nest_graph

    :arg must_not_nest_constraints: A set of two-tuples of
        :class:`UnexpandedInameSet`\ s describing nestings that must not appear
        in loop nestings.

    :arg must_nest_graph: A :class:`dict` mapping each iname to other inames
        that must be nested inside it.

    """

    if must_not_nest_constraints and must_nest_graph:
        import itertools
        must_pairs = []
        for iname_before, inames_after in must_nest_graph.items():
            must_pairs.extend(
                list(itertools.product([iname_before], inames_after)))
        if any(not check_must_not_nest(must_pairs, must_not_nest_tuple)
                for must_not_nest_tuple in must_not_nest_constraints):
            raise ValueError(
                "Nest constraint conflict detected. "
                "must_not_nest constraints %s inconsistent with "
                "must_nest relationships (must_nest graph: %s)."
                % (must_not_nest_constraints, must_nest_graph))

# }}}


# {{{ get_iname_nestings

def get_iname_nestings(linearization):
    """Return a list of iname tuples representing the deepest loop nestings
    in a kernel linearization.
    """
    from loopy.schedule import EnterLoop, LeaveLoop
    nestings = []
    current_tiers = []
    already_exiting_loops = False
    for lin_item in linearization:
        if isinstance(lin_item, EnterLoop):
            already_exiting_loops = False
            current_tiers.append(lin_item.iname)
        elif isinstance(lin_item, LeaveLoop):
            if not already_exiting_loops:
                nestings.append(tuple(current_tiers))
                already_exiting_loops = True
            del current_tiers[-1]
    return nestings

# }}}


# {{{ get_graph_sources

def get_graph_sources(graph):
    sources = set(graph.keys())
    for non_sources in graph.values():
        sources -= non_sources
    return sources

# }}}

# }}}


# {{{ updating constraints during transformation

# {{{ replace_inames_in_nest_constraints

def replace_inames_in_nest_constraints(
        inames_to_replace, replacement_inames, old_constraints,
        coalesce_new_iname_duplicates=False,
        ):
    """
    :arg inames_to_replace: A set of inames that may exist in
        `old_constraints`, each of which is to be replaced with all inames
        in `replacement_inames`.

    :arg replacement_inames: A set of inames, all of which will repalce each
        iname in `inames_to_replace` in `old_constraints`.

    :arg old_constraints: An iterable of tuples containing one or more
        :class:`UnexpandedInameSet` objects.
    """

    # replace each iname in inames_to_replace
    # with *all* inames in replacement_inames

    # loop through old_constraints and handle each nesting independently
    new_constraints = set()
    for old_nesting in old_constraints:
        # loop through each iname_set in this nesting and perform replacement
        new_nesting = []
        for iname_set in old_nesting:

            # find inames to be replaced
            inames_found = inames_to_replace & iname_set.inames

            # create the new set of inames with the replacements
            if inames_found:
                new_inames = iname_set.inames - inames_found
                new_inames.update(replacement_inames)
            else:
                new_inames = iname_set.inames.copy()

            new_nesting.append(
                UnexpandedInameSet(new_inames, iname_set.complement))

        # if we've removed things, new_nesting might only contain 1 item,
        # in which case it's meaningless and we should just remove it
        if len(new_nesting) > 1:
            new_constraints.add(tuple(new_nesting))

    # When joining inames, we may need to coalesce:
    # e.g., if we join `i` and `j` into `ij`, and old_nesting was
    # [{i, k}, {j, h}], at this point we have [{ij, k}, {ij, h}]
    # which contains a cycle. If coalescing is enabled, change this
    # to [{k}, ij, {h}] to remove the cycle.
    if coalesce_new_iname_duplicates:

        def coalesce_duplicate_inames_in_nesting(nesting, coalesce_candidates):
            # TODO would like this to be fully generic, but for now, assumes
            # all UnexpandedInameSets have complement=False, which works if
            # we're only using this for must_nest constraints since they cannot
            # have complements
            for iname_set in nesting:
                assert not iname_set.complement

            import copy
            # copy and convert nesting to list so we can modify
            coalesced_nesting = list(copy.deepcopy(nesting))

            # repeat coalescing step until we don't find any adjacent pairs
            # containing duplicates (among coalesce_candidates)
            found_duplicates = True
            while found_duplicates:
                found_duplicates = False
                # loop through each iname_set in nesting and coalesce
                # (assume new_nesting has at least 2 items)
                i = 0
                while i < len(coalesced_nesting)-1:
                    iname_set_before = coalesced_nesting[i]
                    iname_set_after = coalesced_nesting[i+1]
                    # coalesce for each iname candidate
                    for iname in coalesce_candidates:
                        if (iname_set_before.inames == set([iname, ]) and
                                iname_set_after.inames == set([iname, ])):
                            # before/after contain single iname to be coalesced,
                            # -> remove iname_set_after
                            del coalesced_nesting[i+1]
                            found_duplicates = True
                        elif (iname_set_before.inames == set([iname, ]) and
                                iname in iname_set_after.inames):
                            # before contains single iname to be coalesced,
                            # after contains iname along with others,
                            # -> remove iname from iname_set_after.inames
                            coalesced_nesting[i+1] = UnexpandedInameSet(
                                inames=iname_set_after.inames - set([iname, ]),
                                complement=iname_set_after.complement,
                                )
                            found_duplicates = True
                        elif (iname in iname_set_before.inames and
                                iname_set_after.inames == set([iname, ])):
                            # after contains single iname to be coalesced,
                            # before contains iname along with others,
                            # -> remove iname from iname_set_before.inames
                            coalesced_nesting[i] = UnexpandedInameSet(
                                inames=iname_set_before.inames - set([iname, ]),
                                complement=iname_set_before.complement,
                                )
                            found_duplicates = True
                        elif (iname in iname_set_before.inames and
                                iname in iname_set_after.inames):
                            # before and after contain iname along with others,
                            # -> remove iname from iname_set_{before,after}.inames
                            # and insert it in between them
                            coalesced_nesting[i] = UnexpandedInameSet(
                                inames=iname_set_before.inames - set([iname, ]),
                                complement=iname_set_before.complement,
                                )
                            coalesced_nesting[i+1] = UnexpandedInameSet(
                                inames=iname_set_after.inames - set([iname, ]),
                                complement=iname_set_after.complement,
                                )
                            coalesced_nesting.insert(i+1, UnexpandedInameSet(
                                inames=set([iname, ]),
                                complement=False,
                                ))
                            found_duplicates = True
                        # else, iname was not found in both sets, so do nothing
                    i = i + 1

            return tuple(coalesced_nesting)

        # loop through new_constraints; handle each nesting independently
        coalesced_constraints = set()
        for new_nesting in new_constraints:
            coalesced_constraints.add(
                coalesce_duplicate_inames_in_nesting(
                    new_nesting, replacement_inames))

        return coalesced_constraints
    else:
        return new_constraints

# }}}


# {{{ replace_inames_in_graph

def replace_inames_in_graph(
        inames_to_replace, replacement_inames, old_graph):
    # replace each iname in inames_to_replace with all inames in replacement_inames

    new_graph = {}
    iname_to_replace_found_as_key = False
    union_of_inames_after_for_replaced_keys = set()
    for iname, inames_after in old_graph.items():
        # create new inames_after
        new_inames_after = inames_after.copy()
        inames_found = inames_to_replace & new_inames_after

        if inames_found:
            new_inames_after -= inames_found
            new_inames_after.update(replacement_inames)

        # update dict
        if iname in inames_to_replace:
            iname_to_replace_found_as_key = True
            union_of_inames_after_for_replaced_keys = \
                union_of_inames_after_for_replaced_keys | new_inames_after
            # don't add this iname as a key in new graph,
            # its replacements will be added below
        else:
            new_graph[iname] = new_inames_after

    # add replacement iname keys
    if iname_to_replace_found_as_key:
        for new_key in replacement_inames:
            new_graph[new_key] = union_of_inames_after_for_replaced_keys.copy()

    # check for cycle
    from pytools.graph import contains_cycle
    if contains_cycle(new_graph):
        raise ValueError(
            "replace_inames_in_graph: Loop priority cycle detected. "
            "Cannot replace inames %s with inames %s."
            % (inames_to_replace, replacement_inames))

    return new_graph

# }}}


# {{{ replace_inames_in_all_nest_constraints

def replace_inames_in_all_nest_constraints(
        kernel, old_inames, new_inames,
        coalesce_new_iname_duplicates=False,
        pairs_that_must_not_voilate_constraints=set(),
        ):
    # replace each iname in old_inames with all inames in new_inames

    # get old must_nest and must_not_nest
    # (must_nest_graph will be rebuilt)
    if kernel.loop_nest_constraints:
        old_must_nest = kernel.loop_nest_constraints.must_nest
        old_must_not_nest = kernel.loop_nest_constraints.must_not_nest
        # (these could still be None)
    else:
        old_must_nest = None
        old_must_not_nest = None

    if old_must_nest:
        # check to make sure special pairs don't conflict with constraints
        for iname_before, iname_after in pairs_that_must_not_voilate_constraints:
            if iname_before in kernel.loop_nest_constraints.must_nest_graph[
                    iname_after]:
                raise ValueError(
                    "Implied nestings violate existing must-nest constraints."
                    "\nimplied nestings: %s\nmust-nest constraints: %s"
                    % (pairs_that_must_not_voilate_constraints, old_must_nest))

        new_must_nest = replace_inames_in_nest_constraints(
            old_inames, new_inames, old_must_nest,
            coalesce_new_iname_duplicates=coalesce_new_iname_duplicates,
            )
    else:
        new_must_nest = None

    if old_must_not_nest:
        # check to make sure special pairs don't conflict with constraints
        if not check_all_must_not_nests(
                pairs_that_must_not_voilate_constraints, old_must_not_nest):
            raise ValueError(
                "Implied nestings violate existing must-not-nest constraints."
                "\nimplied nestings: %s\nmust-not-nest constraints: %s"
                % (pairs_that_must_not_voilate_constraints, old_must_not_nest))

        new_must_not_nest = replace_inames_in_nest_constraints(
            old_inames, new_inames, old_must_not_nest,
            coalesce_new_iname_duplicates=False,
            # (for now, never coalesce must-not-nest constraints)
            )
        # each must not nest constraint may only contain two tiers
        # TODO coalesce_new_iname_duplicates?
    else:
        new_must_not_nest = None

    # Rebuild must_nest graph
    if new_must_nest:
        new_must_nest_graph = {}
        new_all_inames = (
            kernel.all_inames() - set(old_inames)) | set(new_inames)
        from pytools.graph import CycleError
        for must_nest_tuple in new_must_nest:
            try:
                new_must_nest_graph = update_must_nest_graph(
                    new_must_nest_graph, must_nest_tuple, new_all_inames)
            except CycleError:
                raise ValueError(
                    "Loop priority cycle detected when replacing inames %s "
                    "with inames %s. Previous must_nest constraints: %s"
                    % (old_inames, new_inames, old_must_nest))

        # make sure none of the must_nest constraints violate must_not_nest
        # this may not catch all problems
        check_must_not_nest_against_must_nest_graph(
            new_must_not_nest, new_must_nest_graph)
    else:
        new_must_nest_graph = None

    return kernel.copy(
            loop_nest_constraints=LoopNestConstraints(
                must_nest=new_must_nest,
                must_not_nest=new_must_not_nest,
                must_nest_graph=new_must_nest_graph,
                )
            )

# }}}

# }}}

# }}}


# {{{ split/chunk inames

# {{{ backend

class _InameSplitter(RuleAwareIdentityMapper):
    def __init__(self, rule_mapping_context, within,
            iname_to_split, outer_iname, inner_iname, replacement_index):
        super().__init__(rule_mapping_context)

        self.within = within

        self.iname_to_split = iname_to_split
        self.outer_iname = outer_iname
        self.inner_iname = inner_iname

        self.replacement_index = replacement_index

    def map_reduction(self, expr, expn_state):
        if (self.iname_to_split in expr.inames
                and self.iname_to_split not in expn_state.arg_context
                and self.within(
                    expn_state.kernel,
                    expn_state.instruction)):
            new_inames = list(expr.inames)
            new_inames.remove(self.iname_to_split)
            new_inames.extend([self.outer_iname, self.inner_iname])

            from loopy.symbolic import Reduction
            return Reduction(expr.operation, tuple(new_inames),
                        self.rec(expr.expr, expn_state),
                        expr.allow_simultaneous)
        else:
            return super().map_reduction(expr, expn_state)

    def map_variable(self, expr, expn_state):
        if (expr.name == self.iname_to_split
                and self.iname_to_split not in expn_state.arg_context
                and self.within(
                    expn_state.kernel,
                    expn_state.instruction)):
            return self.replacement_index
        else:
            return super().map_variable(expr, expn_state)


def _split_iname_in_set(s, iname_to_split, inner_iname, outer_iname, fixed_length,
        fixed_length_is_inner):
    var_dict = s.get_var_dict()

    if iname_to_split not in var_dict:
        return s

    orig_dim_type, _ = var_dict[iname_to_split]
    # orig_dim_type may be set or param (the latter if the iname is
    # used as a parameter in a subdomain).

    # NB: dup_iname_to_split is not a globally valid identifier: only unique
    # wrt the set s.
    from pytools import generate_unique_names
    for dup_iname_to_split in generate_unique_names(f"dup_{iname_to_split}"):
        if dup_iname_to_split not in var_dict:
            break

    from loopy.isl_helpers import duplicate_axes
    s = duplicate_axes(s, (iname_to_split,), (dup_iname_to_split,))

    outer_var_nr = s.dim(orig_dim_type)
    inner_var_nr = s.dim(orig_dim_type)+1

    s = s.add_dims(orig_dim_type, 2)
    s = s.set_dim_name(orig_dim_type, outer_var_nr, outer_iname)
    s = s.set_dim_name(orig_dim_type, inner_var_nr, inner_iname)

    from loopy.isl_helpers import make_slab

    if fixed_length_is_inner:
        fixed_iname, var_length_iname = inner_iname, outer_iname
    else:
        fixed_iname, var_length_iname = outer_iname, inner_iname

    space = s.get_space()
    s = s & (
            make_slab(space, fixed_iname, 0, fixed_length)
            # name = fixed_iname + fixed_length*var_length_iname
            .add_constraint(isl.Constraint.eq_from_names(
                space, {
                    dup_iname_to_split: 1,
                    fixed_iname: -1,
                    var_length_iname: -fixed_length})))

    dup_iname_dim_type, dup_name_idx = space.get_var_dict()[dup_iname_to_split]
    s = s.project_out(dup_iname_dim_type, dup_name_idx, 1)

    return s


def _split_iname_backend(kernel, iname_to_split,
        fixed_length, fixed_length_is_inner,
        make_new_loop_index,
        outer_iname=None, inner_iname=None,
        outer_tag=None, inner_tag=None,
        slabs=(0, 0), do_tagged_check=True,
        within=None):
    """
    :arg within: If not None, limit the action of the transformation to
        matching contexts.  See :func:`loopy.match.parse_stack_match`
        for syntax.
    """

    from loopy.match import parse_match
    within = parse_match(within)

    # {{{ return the same kernel if no kernel matches

    if not any(within(kernel, insn) for insn in kernel.instructions):
        return kernel

    # }}}

    existing_tags = kernel.iname_tags(iname_to_split)
    from loopy.kernel.data import ForceSequentialTag, filter_iname_tags_by_type
    if (do_tagged_check and existing_tags
            and not filter_iname_tags_by_type(existing_tags, ForceSequentialTag)):
        raise LoopyError(f"cannot split already tagged iname '{iname_to_split}'")

    if iname_to_split not in kernel.all_inames():
        raise ValueError(
                f"cannot split loop for unknown variable '{iname_to_split}'")

    applied_iname_rewrites = kernel.applied_iname_rewrites[:]

    vng = kernel.get_var_name_generator()

    if outer_iname is None:
        outer_iname = vng(iname_to_split+"_outer")
    if inner_iname is None:
        inner_iname = vng(iname_to_split+"_inner")

    new_domains = [
            _split_iname_in_set(dom, iname_to_split, inner_iname, outer_iname,
                fixed_length, fixed_length_is_inner)
            for dom in kernel.domains]

    # {{{ Split iname in dependencies

    from loopy.transform.instruction import map_dependency_maps
    from loopy.schedule.checker.schedule import BEFORE_MARK
    from loopy.schedule.checker.utils import (
        convert_map_to_set,
        remove_dim_by_name,
    )
    dt = isl.dim_type

    def _split_iname_in_depender(dep):

        # If iname is not present in dep, return unmodified dep
        if iname_to_split not in dep.get_var_names(dt.out):
            return dep

        # Temporarily convert map to set for processing
        set_from_map, n_in_dims, n_out_dims = convert_map_to_set(dep)

        # Split iname
        set_from_map = _split_iname_in_set(
            set_from_map, iname_to_split, inner_iname, outer_iname,
            fixed_length, fixed_length_is_inner)

        # Dim order: [old_inames' ..., old_inames ..., i_outer, i_inner]

        # Convert set back to map
        map_from_set = isl.Map.from_domain(set_from_map)
        # Move original out dims + 2 new dims:
        map_from_set = map_from_set.move_dims(
            dt.out, 0, dt.in_, n_in_dims, n_out_dims+2)

        # Remove iname that was split:
        map_from_set = remove_dim_by_name(
            map_from_set, dt.out, iname_to_split)

        return map_from_set

    def _split_iname_in_dependee(dep):

        iname_to_split_marked = iname_to_split+BEFORE_MARK

        # If iname is not present in dep, return unmodified dep
        if iname_to_split_marked not in dep.get_var_names(dt.in_):
            return dep

        # Temporarily convert map to set for processing
        set_from_map, n_in_dims, n_out_dims = convert_map_to_set(dep)

        # Split iname'
        set_from_map = _split_iname_in_set(
            set_from_map, iname_to_split_marked,
            inner_iname+BEFORE_MARK, outer_iname+BEFORE_MARK,
            fixed_length, fixed_length_is_inner)

        # Dim order: [old_inames' ..., old_inames ..., i_outer', i_inner']

        # Convert set back to map
        map_from_set = isl.Map.from_domain(set_from_map)
        # Move original out dims new dims:
        map_from_set = map_from_set.move_dims(
            dt.out, 0, dt.in_, n_in_dims, n_out_dims)

        # Remove iname that was split:
        map_from_set = remove_dim_by_name(
            map_from_set, dt.in_, iname_to_split_marked)

        return map_from_set

    # TODO figure out proper way to create false match condition
    false_id_match = "not id:*"
    kernel = map_dependency_maps(
        kernel, _split_iname_in_depender,
        stmt_match_depender=within, stmt_match_dependee=false_id_match)
    kernel = map_dependency_maps(
        kernel, _split_iname_in_dependee,
        stmt_match_depender=false_id_match, stmt_match_dependee=within)

    # }}}

    from pymbolic import var
    inner = var(inner_iname)
    outer = var(outer_iname)
    new_loop_index = make_new_loop_index(inner, outer)

    subst_map = {var(iname_to_split): new_loop_index}
    applied_iname_rewrites.append(subst_map)

    # {{{ update within_inames

    new_insns = []
    for insn in kernel.instructions:
        if iname_to_split in insn.within_inames and (
                within(kernel, insn)):
            new_within_inames = (
                    (insn.within_inames.copy()
                    - frozenset([iname_to_split]))
                    | frozenset([outer_iname, inner_iname]))
            insn = insn.copy(
                within_inames=new_within_inames)

        new_insns.append(insn)

    # }}}

    iname_slab_increments = kernel.iname_slab_increments.copy()
    iname_slab_increments[outer_iname] = slabs

    new_priorities = []
    for prio in kernel.loop_priority:
        new_prio = ()
        for prio_iname in prio:
            if prio_iname == iname_to_split:
                new_prio = new_prio + (outer_iname, inner_iname)
            else:
                new_prio = new_prio + (prio_iname,)
        new_priorities.append(new_prio)

    # {{{ update nest constraints

    # Add {inner,outer} wherever iname_to_split is found in constraints, while
    # still keeping the original around. Then let remove_unused_inames handle
    # removal of the old iname if necessary

    # update must_nest, must_not_nest, and must_nest_graph
    kernel = replace_inames_in_all_nest_constraints(
        kernel,
        set([iname_to_split, ]), [iname_to_split, inner_iname, outer_iname],
        )

    # }}}

    kernel = kernel.copy(
            domains=new_domains,
            iname_slab_increments=iname_slab_increments,
            instructions=new_insns,
            applied_iname_rewrites=applied_iname_rewrites,
            loop_priority=frozenset(new_priorities))

    rule_mapping_context = SubstitutionRuleMappingContext(
            kernel.substitutions, kernel.get_var_name_generator())
    ins = _InameSplitter(rule_mapping_context, within,
            iname_to_split, outer_iname, inner_iname, new_loop_index)

    from loopy.kernel.instruction import MultiAssignmentBase

    def check_insn_has_iname(kernel, insn, *args):
        return (not isinstance(insn, MultiAssignmentBase)
                or iname_to_split in insn.dependency_names()
                or iname_to_split in insn.reduction_inames())

    kernel = ins.map_kernel(kernel, within=check_insn_has_iname,
                            map_tvs=False, map_args=False)
    kernel = rule_mapping_context.finish_kernel(kernel)

    for existing_tag in existing_tags:
        kernel = tag_inames(kernel,
                {outer_iname: existing_tag, inner_iname: existing_tag})

    kernel = tag_inames(kernel, {outer_iname: outer_tag, inner_iname: inner_tag})
    kernel = remove_unused_inames(kernel, [iname_to_split])

    return kernel

# }}}


# {{{ split iname

def split_iname(kernel, split_iname, inner_length,
        *,
        outer_iname=None, inner_iname=None,
        outer_tag=None, inner_tag=None,
        slabs=(0, 0), do_tagged_check=True,
        within=None):
    """Split *split_iname* into two inames (an 'inner' one and an 'outer' one)
    so that ``split_iname == inner + outer*inner_length`` and *inner* is of
    constant length *inner_length*.

    :arg outer_iname: The new iname to use for the 'inner' (fixed-length)
        loop. Defaults to a name derived from ``split_iname + "_outer"``
    :arg inner_iname: The new iname to use for the 'inner' (fixed-length)
        loop. Defaults to a name derived from ``split_iname + "_inner"``
    :arg inner_length: a positive integer
    :arg slabs:
        A tuple ``(head_it_count, tail_it_count)`` indicating the
        number of leading/trailing iterations of *outer_iname*
        for which separate code should be generated.
    :arg outer_tag: The iname tag (see :ref:`iname-tags`) to apply to
        *outer_iname*.
    :arg inner_tag: The iname tag (see :ref:`iname-tags`) to apply to
        *inner_iname*.
    :arg within: a stack match as understood by
        :func:`loopy.match.parse_match`.
    """
    def make_new_loop_index(inner, outer):
        return inner + outer*inner_length

    return _split_iname_backend(kernel, split_iname,
            fixed_length=inner_length, fixed_length_is_inner=True,
            make_new_loop_index=make_new_loop_index,
            outer_iname=outer_iname, inner_iname=inner_iname,
            outer_tag=outer_tag, inner_tag=inner_tag,
            slabs=slabs, do_tagged_check=do_tagged_check,
            within=within)

# }}}


# {{{ chunk iname

def chunk_iname(kernel, split_iname, num_chunks,
        outer_iname=None, inner_iname=None,
        outer_tag=None, inner_tag=None,
        slabs=(0, 0), do_tagged_check=True,
        within=None):
    """
    Split *split_iname* into two inames (an 'inner' one and an 'outer' one)
    so that ``split_iname == inner + outer*chunk_length`` and *outer* is of
    fixed length *num_chunks*.

    :arg within: a stack match as understood by
        :func:`loopy.match.parse_stack_match`.

    .. versionadded:: 2016.2
    """

    size = kernel.get_iname_bounds(split_iname).size
    k0 = isl.Aff.zero_on_domain(size.domain().space)
    chunk_ceil = size.div(k0+num_chunks).ceil()
    chunk_floor = size.div(k0+num_chunks).floor()
    chunk_diff = chunk_ceil - chunk_floor
    chunk_mod = size.mod_val(num_chunks)

    from loopy.symbolic import pw_aff_to_expr
    from pymbolic.primitives import Min

    def make_new_loop_index(inner, outer):
        # These two expressions are equivalent. Benchmarking between the
        # two was inconclusive, although one is shorter.

        if 0:
            # Triggers isl issues in check pass.
            return (
                    inner +
                    pw_aff_to_expr(chunk_floor) * outer
                    +
                    pw_aff_to_expr(chunk_diff) * Min(
                        (outer, pw_aff_to_expr(chunk_mod))))
        else:
            return (
                    inner +
                    pw_aff_to_expr(chunk_ceil) * Min(
                        (outer, pw_aff_to_expr(chunk_mod)))
                    +
                    pw_aff_to_expr(chunk_floor) * (
                        outer - Min((outer, pw_aff_to_expr(chunk_mod)))))

    # {{{ check that iname is a box iname

    # Since the linearization used in the constraint used to map the domain
    # does not match the linearization in make_new_loop_index, we can't really
    # tolerate if the iname in question has constraints that make it non-boxy,
    # since these sub-indices would end up in the wrong spot.

    for dom in kernel.domains:
        var_dict = dom.get_var_dict()
        if split_iname not in var_dict:
            continue

        dt, idx = var_dict[split_iname]
        assert dt == dim_type.set

        aff_zero = isl.Aff.zero_on_domain(dom.space)
        aff_split_iname = aff_zero.set_coefficient_val(dim_type.in_, idx, 1)
        aligned_size = isl.align_spaces(size, aff_zero)
        box_dom = (
                dom
                .eliminate(dt, idx, 1)
                & aff_zero.le_set(aff_split_iname)
                & aff_split_iname.lt_set(aligned_size)
                )

        if not (
                box_dom <= dom
                and
                dom <= box_dom):
            raise LoopyError("domain '%s' is not box-shape about iname "
                    "'%s', cannot use chunk_iname()"
                    % (dom, split_iname))

    # }}}

    return _split_iname_backend(kernel, split_iname,
            fixed_length=num_chunks, fixed_length_is_inner=False,
            make_new_loop_index=make_new_loop_index,
            outer_iname=outer_iname, inner_iname=inner_iname,
            outer_tag=outer_tag, inner_tag=inner_tag,
            slabs=slabs, do_tagged_check=do_tagged_check,
            within=within)

# }}}

# }}}


# {{{ join inames

class _InameJoiner(RuleAwareSubstitutionMapper):
    def __init__(self, rule_mapping_context, within, subst_func,
            joined_inames, new_iname):
        super().__init__(rule_mapping_context,
                subst_func, within)

        self.joined_inames = set(joined_inames)
        self.new_iname = new_iname

    def map_reduction(self, expr, expn_state):
        expr_inames = set(expr.inames)
        overlap = (self.joined_inames & expr_inames
                - set(expn_state.arg_context))
        if overlap and self.within(
                expn_state.kernel,
                expn_state.instruction,
                expn_state.stack):
            if overlap != expr_inames:
                raise LoopyError(
                        "Cannot join inames '%s' if there is a reduction "
                        "that does not use all of the inames being joined. "
                        "(Found one with just '%s'.)"
                        % (
                            ", ".join(self.joined_inames),
                            ", ".join(expr_inames)))

            new_inames = expr_inames - self.joined_inames
            new_inames.add(self.new_iname)

            from loopy.symbolic import Reduction
            return Reduction(expr.operation, tuple(new_inames),
                        self.rec(expr.expr, expn_state),
                        expr.allow_simultaneous)
        else:
            return super().map_reduction(expr, expn_state)


def join_inames(kernel, inames, new_iname=None, tag=None, within=None):
    """In a sense, the inverse of :func:`split_iname`. Takes in inames,
    finds their bounds (all but the first have to be bounded), and combines
    them into a single loop via analogs of ``new_iname = i0 * LEN(i1) + i1``.
    The old inames are re-obtained via the appropriate division/modulo
    operations.

    :arg inames: a sequence of inames, fastest varying last
    :arg within: a stack match as understood by
        :func:`loopy.match.parse_stack_match`.
    """

    from loopy.match import parse_match
    within = parse_match(within)

    # {{{ return the same kernel if no insn matches

    if not any(within(kernel, insn) for insn in kernel.instructions):
        return kernel

    # }}}

    # now fastest varying first
    inames = inames[::-1]

    if new_iname is None:
        new_iname = kernel.get_var_name_generator()("_and_".join(inames))

    from loopy.kernel.tools import DomainChanger
    domch = DomainChanger(kernel, frozenset(inames))
    for iname in inames:
        if kernel.get_home_domain_index(iname) != domch.leaf_domain_index:
            raise LoopyError("iname '%s' is not 'at home' in the "
                    "join's leaf domain" % iname)

    new_domain = domch.domain
    new_dim_idx = new_domain.dim(dim_type.set)
    new_domain = new_domain.add_dims(dim_type.set, 1)
    new_domain = new_domain.set_dim_name(dim_type.set, new_dim_idx, new_iname)

    joint_aff = zero = isl.Aff.zero_on_domain(new_domain.space)
    subst_dict = {}
    base_divisor = 1

    from pymbolic import var

    for i, iname in enumerate(inames):
        iname_dt, iname_idx = zero.get_space().get_var_dict()[iname]
        iname_aff = zero.add_coefficient_val(iname_dt, iname_idx, 1)

        joint_aff = joint_aff + base_divisor*iname_aff

        bounds = kernel.get_iname_bounds(iname, constants_only=True)

        from loopy.isl_helpers import (
                static_max_of_pw_aff, static_value_of_pw_aff)
        from loopy.symbolic import pw_aff_to_expr

        length = int(pw_aff_to_expr(
            static_max_of_pw_aff(bounds.size, constants_only=True)))

        try:
            lower_bound_aff = static_value_of_pw_aff(
                    bounds.lower_bound_pw_aff.coalesce(),
                    constants_only=False)
        except Exception as e:
            raise type(e)("while finding lower bound of '%s': " % iname)

        my_val = var(new_iname) // base_divisor
        if i+1 < len(inames):
            my_val %= length
        my_val += pw_aff_to_expr(lower_bound_aff)
        subst_dict[iname] = my_val

        base_divisor *= length

    from loopy.isl_helpers import iname_rel_aff
    new_domain = new_domain.add_constraint(
            isl.Constraint.equality_from_aff(
                iname_rel_aff(new_domain.get_space(), new_iname, "==", joint_aff)))

    for i, iname in enumerate(inames):
        iname_to_dim = new_domain.get_space().get_var_dict()
        iname_dt, iname_idx = iname_to_dim[iname]

        if within is None:
            new_domain = new_domain.project_out(iname_dt, iname_idx, 1)

    def subst_within_inames(fid):
        result = set()
        for iname in fid:
            if iname in inames:
                result.add(new_iname)
            else:
                result.add(iname)

        return frozenset(result)

    new_insns = [
            insn.copy(
                within_inames=subst_within_inames(insn.within_inames))
            for insn in kernel.instructions]

    kernel = (kernel
            .copy(
                instructions=new_insns,
                domains=domch.get_domains_with(new_domain),
                applied_iname_rewrites=kernel.applied_iname_rewrites + [subst_dict]
                ))

    # {{{ update must_nest, must_not_nest, and must_nest_graph

    if kernel.loop_nest_constraints and (
            kernel.loop_nest_constraints.must_nest or
            kernel.loop_nest_constraints.must_not_nest or
            kernel.loop_nest_constraints.must_nest_graph):

        if within != parse_match(None):
            raise NotImplementedError(
                "join_inames() does not yet handle new loop nest "
                "constraints when within is not None.")

        # When joining inames, we create several implied loop nestings.
        # make sure that these implied nestings don't violate existing
        # constraints.

        # (will fail if cycle is created in must-nest graph)
        implied_nestings = set()
        inames_orig_order = inames[::-1]  # this was reversed above
        for i, iname_before in enumerate(inames_orig_order[:-1]):
            for iname_after in inames_orig_order[i+1:]:
                implied_nestings.add((iname_before, iname_after))

        kernel = replace_inames_in_all_nest_constraints(
            kernel, set(inames), [new_iname],
            coalesce_new_iname_duplicates=True,
            pairs_that_must_not_voilate_constraints=implied_nestings,
            )

    # }}}

    from loopy.match import parse_stack_match
    within = parse_stack_match(within)

    from pymbolic.mapper.substitutor import make_subst_func
    rule_mapping_context = SubstitutionRuleMappingContext(
            kernel.substitutions, kernel.get_var_name_generator())
    ijoin = _InameJoiner(rule_mapping_context, within,
            make_subst_func(subst_dict),
            inames, new_iname)

    kernel = rule_mapping_context.finish_kernel(
            ijoin.map_kernel(kernel))

    if tag is not None:
        kernel = tag_inames(kernel, {new_iname: tag})

    return kernel

# }}}


# {{{ untag inames

def untag_inames(kernel, iname_to_untag, tag_type):
    """
    Remove tags on *iname_to_untag* which matches *tag_type*.

    :arg iname_to_untag: iname as string.
    :arg tag_type: a subclass of :class:`loopy.kernel.data.IndexTag`.

    .. versionadded:: 2018.1
    """
    from loopy.kernel.data import filter_iname_tags_by_type
    tags_to_remove = filter_iname_tags_by_type(
            kernel.inames[iname_to_untag].tags, tag_type)
    new_inames = kernel.inames.copy()
    new_inames[iname_to_untag] = kernel.inames[iname_to_untag].without_tags(
            tags_to_remove, verify_existence=False)

    return kernel.copy(inames=new_inames)

# }}}


# {{{ tag inames

def tag_inames(kernel, iname_to_tag, force=False, ignore_nonexistent=False):
    """Tag an iname

    :arg iname_to_tag: a list of tuples ``(iname, new_tag)``. *new_tag* is given
        as an instance of a subclass of :class:`loopy.kernel.data.IndexTag` or an
        iterable of which, or as a string as shown in :ref:`iname-tags`. May also
        be a dictionary for backwards compatibility. *iname* may also be a wildcard
        using ``*`` and ``?``.

    .. versionchanged:: 2016.3

        Added wildcards.

    .. versionchanged:: 2018.1

        Added iterable of tags
    """

    if isinstance(iname_to_tag, str):
        def parse_kv(s):
            colon_index = s.find(":")
            if colon_index == -1:
                raise ValueError("tag decl '%s' has no colon" % s)

            return (s[:colon_index].strip(), s[colon_index+1:].strip())

        iname_to_tag = [
                parse_kv(s) for s in iname_to_tag.split(",")
                if s.strip()]

    if not iname_to_tag:
        return kernel

    # convert dict to list of tuples
    if isinstance(iname_to_tag, dict):
        iname_to_tag = list(iname_to_tag.items())

    # flatten iterables of tags for each iname

    try:
        from collections.abc import Iterable
    except ImportError:
        from collections import Iterable  # pylint:disable=no-name-in-module

    unpack_iname_to_tag = []
    for iname, tags in iname_to_tag:
        if isinstance(tags, Iterable) and not isinstance(tags, str):
            for tag in tags:
                unpack_iname_to_tag.append((iname, tag))
        else:
            unpack_iname_to_tag.append((iname, tags))
    iname_to_tag = unpack_iname_to_tag

    from loopy.kernel.data import parse_tag as inner_parse_tag

    def parse_tag(tag):
        if isinstance(tag, str):
            if tag.startswith("like."):
                tags = kernel.iname_tags(tag[5:])
                if len(tags) == 0:
                    return None
                if len(tags) == 1:
                    return tags[0]
                else:
                    raise LoopyError("cannot use like for multiple tags (for now)")
            elif tag == "unused.g":
                return find_unused_axis_tag(kernel, "g")
            elif tag == "unused.l":
                return find_unused_axis_tag(kernel, "l")

        return inner_parse_tag(tag)

    iname_to_tag = [(iname, parse_tag(tag)) for iname, tag in iname_to_tag]

    # {{{ globbing

    all_inames = kernel.all_inames()

    from loopy.match import re_from_glob
    new_iname_to_tag = {}
    for iname, new_tag in iname_to_tag:
        if "*" in iname or "?" in iname:
            match_re = re_from_glob(iname)
            for sub_iname in all_inames:
                if match_re.match(sub_iname):
                    new_iname_to_tag[sub_iname] = new_tag

        else:
            if iname not in all_inames:
                if ignore_nonexistent:
                    continue
                else:
                    raise LoopyError("iname '%s' does not exist" % iname)

            new_iname_to_tag[iname] = new_tag

    iname_to_tag = new_iname_to_tag
    del new_iname_to_tag

    # }}}

    from loopy.kernel.data import ConcurrentTag, VectorizeTag
    knl_inames = kernel.inames.copy()
    for name, new_tag in iname_to_tag.items():
        if not new_tag:
            continue

        if name not in kernel.all_inames():
            raise ValueError("cannot tag '%s'--not known" % name)

        knl_inames[name] = knl_inames[name].tagged(new_tag)

        # {{{ loop nest constraint handling

        if isinstance(new_tag, VectorizeTag):
            # {{{ vec_inames will be nested innermost, check whether this
            # conflicts with must-nest constraints
            must_nest_graph = (kernel.loop_nest_constraints.must_nest_graph
                if kernel.loop_nest_constraints else None)
            if must_nest_graph and must_nest_graph.get(iname, set()):
                # iname is not a leaf
                raise ValueError(
                    "Loop priorities provided specify that iname %s nest "
                    "outside of inames %s, but vectorized inames "
                    "must nest innermost. Cannot tag %s with 'vec' tag."
                    % (iname, must_nest_graph.get(iname, set()), iname))
            # }}}

        elif isinstance(new_tag, ConcurrentTag) and kernel.loop_nest_constraints:
            # {{{ Don't allow tagging of must_nest iname as concurrent
            must_nest = kernel.loop_nest_constraints.must_nest
            if must_nest:
                for nesting in must_nest:
                    for iname_set in nesting:
                        if iname in iname_set.inames:
                            raise ValueError("cannot tag '%s' as concurrent--"
                                    "iname involved in must-nest constraint %s."
                                    % (iname, nesting))
            # }}}

        # }}}

    return kernel.copy(inames=knl_inames)

# }}}


# {{{ duplicate inames

class _InameDuplicator(RuleAwareIdentityMapper):
    def __init__(self, rule_mapping_context,
            old_to_new, within):
        super().__init__(rule_mapping_context)

        self.old_to_new = old_to_new
        self.old_inames_set = set(old_to_new.keys())
        self.within = within

    def map_reduction(self, expr, expn_state):
        if (set(expr.inames) & self.old_inames_set
                and self.within(
                    expn_state.kernel,
                    expn_state.instruction,
                    expn_state.stack)):
            new_inames = tuple(
                    self.old_to_new.get(iname, iname)
                    if iname not in expn_state.arg_context
                    else iname
                    for iname in expr.inames)

            from loopy.symbolic import Reduction
            return Reduction(expr.operation, new_inames,
                        self.rec(expr.expr, expn_state),
                        expr.allow_simultaneous)
        else:
            return super().map_reduction(expr, expn_state)

    def map_variable(self, expr, expn_state):
        new_name = self.old_to_new.get(expr.name)

        if (new_name is None
                or expr.name in expn_state.arg_context
                or not self.within(
                    expn_state.kernel,
                    expn_state.instruction,
                    expn_state.stack)):
            return super().map_variable(expr, expn_state)
        else:
            from pymbolic import var
            return var(new_name)

    def map_instruction(self, kernel, insn):
        if not self.within(kernel, insn, ()):
            return insn

        new_fid = frozenset(
                self.old_to_new.get(iname, iname)
                for iname in insn.within_inames)
        return insn.copy(within_inames=new_fid)


def duplicate_inames(kernel, inames, within, new_inames=None, suffix=None,
        tags={}):
    """
    :arg within: a stack match as understood by
        :func:`loopy.match.parse_stack_match`.
    """

    # {{{ normalize arguments, find unique new_inames

    if isinstance(inames, str):
        inames = [iname.strip() for iname in inames.split(",")]

    if isinstance(new_inames, str):
        new_inames = [iname.strip() for iname in new_inames.split(",")]

    from loopy.match import parse_stack_match
    within_sm = parse_stack_match(within)

    if new_inames is None:
        new_inames = [None] * len(inames)

    if len(new_inames) != len(inames):
        raise ValueError("new_inames must have the same number of entries as inames")

    name_gen = kernel.get_var_name_generator()

    # Generate new iname names
    for i, iname in enumerate(inames):
        new_iname = new_inames[i]

        if new_iname is None:
            new_iname = iname

            if suffix is not None:
                new_iname += suffix

            new_iname = name_gen(new_iname)

        else:
            if name_gen.is_name_conflicting(new_iname):
                raise ValueError("new iname '%s' conflicts with existing names"
                        % new_iname)

            name_gen.add_name(new_iname)

        new_inames[i] = new_iname

    # }}}

    # {{{ duplicate the inames in domains

    for old_iname, new_iname in zip(inames, new_inames):
        from loopy.kernel.tools import DomainChanger
        domch = DomainChanger(kernel, frozenset([old_iname]))

        # # {{{ update nest constraints

        # (don't remove any unused inames yet, that happens later)
        kernel = replace_inames_in_all_nest_constraints(
            kernel, set([old_iname, ]), [old_iname, new_iname])

        # }}}

        from loopy.isl_helpers import duplicate_axes
        kernel = kernel.copy(
                domains=domch.get_domains_with(
                    duplicate_axes(domch.domain, [old_iname], [new_iname])))

        # {{{ *Rename* iname in dependencies

        from loopy.transform.instruction import map_dependency_maps
        from loopy.schedule.checker.schedule import BEFORE_MARK
        dt = isl.dim_type
        old_iname_p = old_iname+BEFORE_MARK
        new_iname_p = new_iname+BEFORE_MARK

        def _rename_iname_in_dep_out(dep):
            # update iname in out-dim
            out_idx = dep.find_dim_by_name(dt.out, old_iname)
            if out_idx != -1:
                dep = dep.set_dim_name(dt.out, out_idx, new_iname)
            return dep

        def _rename_iname_in_dep_in(dep):
            # update iname in in-dim
            in_idx = dep.find_dim_by_name(dt.in_, old_iname_p)
            if in_idx != -1:
                dep = dep.set_dim_name(dt.in_, in_idx, new_iname_p)
            return dep

        # TODO figure out proper way to match none
        # TODO figure out match vs stack_match
        false_id_match = "not id:*"
        kernel = map_dependency_maps(
            kernel, _rename_iname_in_dep_out,
            stmt_match_depender=within, stmt_match_dependee=false_id_match)
        kernel = map_dependency_maps(
            kernel, _rename_iname_in_dep_in,
            stmt_match_depender=false_id_match, stmt_match_dependee=within)

        # }}}

    # }}}

    # {{{ change the inames in the code

    rule_mapping_context = SubstitutionRuleMappingContext(
            kernel.substitutions, name_gen)
    indup = _InameDuplicator(rule_mapping_context,
            old_to_new=dict(list(zip(inames, new_inames))),
            within=within_sm)

    kernel = rule_mapping_context.finish_kernel(
            indup.map_kernel(kernel, within=within_sm))

    # }}}

    # {{{ realize tags

    for old_iname, new_iname in zip(inames, new_inames):
        new_tag = tags.get(old_iname)
        if new_tag is not None:
            kernel = tag_inames(kernel, {new_iname: new_tag})

    # }}}

    # TODO why isn't remove_unused_inames called on kernel here?

    # {{{ if there are any now unused inames, remove from nest constraints

    now_unused_inames = (set(inames) - get_used_inames(kernel)) & set(inames)
    kernel = replace_inames_in_all_nest_constraints(
        kernel, old_inames=now_unused_inames, new_inames=[],
        coalesce_new_iname_duplicates=False,
        )

    # }}}

    return kernel

# }}}


# {{{ iname duplication for schedulability

def _get_iname_duplication_options(insn_iname_sets, old_common_inames=frozenset([])):
    # Remove common inames of the current insn_iname_sets, as they are not relevant
    # for splitting.
    common = frozenset([]).union(*insn_iname_sets).intersection(*insn_iname_sets)

    # If common inames were found, we reduce the problem and go into recursion
    if common:
        # Remove the common inames from the instruction dependencies
        insn_iname_sets = (
            frozenset(iname_set - common for iname_set in insn_iname_sets)
            -
            frozenset([frozenset([])]))
        # Join the common inames with those previously found
        common = common.union(old_common_inames)

        # Go into recursion
        yield from _get_iname_duplication_options(insn_iname_sets, common)
        # Do not yield anything beyond here!
        return

    # Try finding a partitioning of the remaining inames, such that all instructions
    # use only inames from one of the disjoint sets from the partitioning.
    def join_sets_if_not_disjoint(sets):
        for s1 in sets:
            for s2 in sets:
                if s1 != s2 and s1 & s2:
                    return (
                        (sets - frozenset([s1, s2]))
                        | frozenset([s1 | s2])
                        ), False

        return sets, True

    partitioning = insn_iname_sets
    stop = False
    while not stop:
        partitioning, stop = join_sets_if_not_disjoint(partitioning)

    # If a partitioning was found we recursively apply this algorithm to the
    # subproblems
    if len(partitioning) > 1:
        for part in partitioning:
            working_set = frozenset(s for s in insn_iname_sets if s <= part)
            yield from _get_iname_duplication_options(working_set,
                                                         old_common_inames)
    # If exactly one set was found, an iname duplication is necessary
    elif len(partitioning) == 1:
        inames, = partitioning

        # There are splitting options for all inames
        for iname in inames:
            iname_insns = frozenset(
                    insn
                    for insn in insn_iname_sets
                    if frozenset([iname]) <= insn)

            import itertools as it
            # For a given iname, the set of instructions containing this iname
            # is inspected.  For each element of the power set without the
            # empty and the full set, one duplication option is generated.
            for insns_to_dup in it.chain.from_iterable(
                    it.combinations(iname_insns, i)
                    for i in range(1, len(iname_insns))):
                yield (
                    iname,
                    tuple(insn | old_common_inames for insn in insns_to_dup))

    # If partitioning was empty, we have recursed successfully and yield nothing


def get_iname_duplication_options(kernel, use_boostable_into=None):
    """List options for duplication of inames, if necessary for schedulability

    :returns: a generator listing all options to duplicate inames, if duplication
        of an iname is necessary to ensure the schedulability of the kernel.
        Duplication options are returned as tuples (iname, within) as
        understood by :func:`duplicate_inames`. There is no guarantee, that the
        transformed kernel will be schedulable, because multiple duplications
        of iname may be necessary.

    Some kernels require the duplication of inames in order to be schedulable, as the
    forced iname dependencies define an over-determined problem to the scheduler.
    Consider the following minimal example::

        knl = lp.make_kernel(["{[i,j]:0<=i,j<n}"],
                             \"\"\"
                             mat1[i,j] = mat1[i,j] + 1 {inames=i:j, id=i1}
                             mat2[j] = mat2[j] + 1 {inames=j, id=i2}
                             mat3[i] = mat3[i] + 1 {inames=i, id=i3}
                             \"\"\")

    In the example, there are four possibilities to resolve the problem:
    * duplicating i in instruction i3
    * duplicating i in instruction i1 and i3
    * duplicating j in instruction i2
    * duplicating i in instruction i2 and i3

    Use :func:`has_schedulable_iname_nesting` to decide whether an iname needs to be
    duplicated in a given kernel.
    """
    if use_boostable_into:
        raise LoopyError("'use_boostable_into=True' is no longer supported.")

    if use_boostable_into is False:
        from warnings import warn
        warn("passing 'use_boostable_into=False' to 'get_iname_duplication_options'"
                " is deprecated. The argument will go away in 2021.",
                DeprecationWarning, stacklevel=2)

    from loopy.kernel.data import ConcurrentTag

    concurrent_inames = {
            iname
            for iname in kernel.all_inames()
            if kernel.iname_tags_of_type(iname, ConcurrentTag)}

    # First we extract the minimal necessary information from the kernel
    insn_iname_sets = (
        frozenset(
            insn.within_inames - concurrent_inames
            for insn in kernel.instructions)
        -
        frozenset([frozenset([])]))

    # Get the duplication options as a tuple of iname and a set
    for iname, insns in _get_iname_duplication_options(insn_iname_sets):
        # Check whether this iname has a parallel tag and discard it if so
        if kernel.iname_tags_of_type(iname, ConcurrentTag):
            continue

        # Reconstruct an object that may be passed to the within parameter of
        # loopy.duplicate_inames
        from loopy.match import Id, Or
        within = Or(tuple(
            Id(insn.id) for insn in kernel.instructions
            if insn.within_inames in insns))

        # Only yield the result if an instruction matched.
        if within.children:
            yield iname, within


def has_schedulable_iname_nesting(kernel):
    """
    :returns: a :class:`bool` indicating whether this kernel needs
        an iname duplication in order to be schedulable.
    """
    return not bool(next(get_iname_duplication_options(kernel), False))

# }}}


# {{{ rename_inames

def rename_iname(kernel, old_iname, new_iname, existing_ok=False, within=None):
    """
    :arg within: a stack match as understood by
        :func:`loopy.match.parse_stack_match`.
    :arg existing_ok: execute even if *new_iname* already exists
    """

    var_name_gen = kernel.get_var_name_generator()

    # FIXME: Distinguish existing iname vs. existing other variable
    does_exist = var_name_gen.is_name_conflicting(new_iname)

    if old_iname not in kernel.all_inames():
        raise LoopyError("old iname '%s' does not exist" % old_iname)

    if does_exist and not existing_ok:
        raise LoopyError("iname '%s' conflicts with an existing identifier"
                "--cannot rename" % new_iname)

    if does_exist:

        # TODO implement this
        if kernel.loop_nest_constraints and (
                kernel.loop_nest_constraints.must_nest or
                kernel.loop_nest_constraints.must_not_nest or
                kernel.loop_nest_constraints.must_nest_graph):
            raise NotImplementedError(
                "rename_iname() does not yet handle new loop nest "
                "constraints when does_exist=True.")

        # {{{ check that the domains match up

        dom = kernel.get_inames_domain(frozenset((old_iname, new_iname)))

        var_dict = dom.get_var_dict()
        _, old_idx = var_dict[old_iname]
        _, new_idx = var_dict[new_iname]

        par_idx = dom.dim(dim_type.param)
        dom_old = dom.move_dims(
                dim_type.param, par_idx, dim_type.set, old_idx, 1)
        dom_old = dom_old.move_dims(
                dim_type.set, dom_old.dim(dim_type.set), dim_type.param, par_idx, 1)
        dom_old = dom_old.project_out(
                dim_type.set, new_idx if new_idx < old_idx else new_idx - 1, 1)

        par_idx = dom.dim(dim_type.param)
        dom_new = dom.move_dims(
                dim_type.param, par_idx, dim_type.set, new_idx, 1)
        dom_new = dom_new.move_dims(
                dim_type.set, dom_new.dim(dim_type.set), dim_type.param, par_idx, 1)
        dom_new = dom_new.project_out(
                dim_type.set, old_idx if old_idx < new_idx else old_idx - 1, 1)

        if not (dom_old <= dom_new and dom_new <= dom_old):
            raise LoopyError(
                    "inames {old} and {new} do not iterate over the same domain"
                    .format(old=old_iname, new=new_iname))

        # }}}

        from pymbolic import var
        subst_dict = {old_iname: var(new_iname)}

        from loopy.match import parse_stack_match
        within = parse_stack_match(within)

        from pymbolic.mapper.substitutor import make_subst_func
        rule_mapping_context = SubstitutionRuleMappingContext(
                kernel.substitutions, var_name_gen)
        smap = RuleAwareSubstitutionMapper(rule_mapping_context,
                        make_subst_func(subst_dict), within)

        kernel = rule_mapping_context.finish_kernel(
                smap.map_kernel(kernel))

        new_instructions = []
        for insn in kernel.instructions:
            if (old_iname in insn.within_inames
                    and within(kernel, insn, ())):
                insn = insn.copy(
                        within_inames=(
                            (insn.within_inames - frozenset([old_iname]))
                            | frozenset([new_iname])))

            new_instructions.append(insn)

        kernel = kernel.copy(instructions=new_instructions)

    else:
        kernel = duplicate_inames(
                kernel, [old_iname], within=within, new_inames=[new_iname])

    kernel = remove_unused_inames(kernel, [old_iname])

    return kernel

# }}}


# {{{ remove unused inames

def get_used_inames(kernel):
    import loopy as lp
    exp_kernel = lp.expand_subst(kernel)

    used_inames = set()
    for insn in exp_kernel.instructions:
        used_inames.update(
                insn.within_inames
                | insn.reduction_inames())

    return used_inames


def remove_vars_from_set(s, remove_vars):
    from copy import deepcopy
    new_s = deepcopy(s)
    for var in remove_vars:
        try:
            dt, idx = s.get_var_dict()[var]
        except KeyError:
            continue
        else:
            new_s = new_s.project_out(dt, idx, 1)
    return new_s


def remove_unused_inames(kernel, inames=None):
    """Delete those among *inames* that are unused, i.e. project them
    out of the domain. If these inames pose implicit restrictions on
    other inames, these restrictions will persist as existentially
    quantified variables.

    :arg inames: may be an iterable of inames or a string of comma-separated inames.
    """

    # {{{ normalize arguments

    if inames is None:
        inames = kernel.all_inames()
    elif isinstance(inames, str):
        inames = inames.split(",")

    # }}}

    # {{{ check which inames are unused

    unused_inames = set(inames) - get_used_inames(kernel)

    # }}}

    # {{{ remove them

    new_domains = []
    for dom in kernel.domains:
        new_domains.append(remove_vars_from_set(dom, unused_inames))

    kernel = kernel.copy(domains=new_domains)

    # }}}
<<<<<<< HEAD

    # {{{ Remove inames from deps

    from loopy.transform.instruction import map_dependency_maps
    from loopy.schedule.checker.schedule import BEFORE_MARK
    from loopy.schedule.checker.utils import append_mark_to_strings
    unused_inames_marked = append_mark_to_strings(unused_inames, BEFORE_MARK)

    def _remove_iname_from_dep(dep):
        return remove_vars_from_set(
            remove_vars_from_set(dep, unused_inames), unused_inames_marked)

    kernel = map_dependency_maps(kernel, _remove_iname_from_dep)

    # }}}

    # {{{ Remove inames from loop nest constraints

    kernel = replace_inames_in_all_nest_constraints(
        kernel, old_inames=unused_inames, new_inames=[],
        coalesce_new_iname_duplicates=False,
        )
=======

    # {{{ Remove inames from deps

    from loopy.transform.instruction import map_dependency_maps
    from loopy.schedule.checker.schedule import BEFORE_MARK
    from loopy.schedule.checker.utils import append_mark_to_strings
    unused_inames_marked = append_mark_to_strings(unused_inames, BEFORE_MARK)

    def _remove_iname_from_dep(dep):
        return remove_vars_from_set(
            remove_vars_from_set(dep, unused_inames), unused_inames_marked)

    kernel = map_dependency_maps(kernel, _remove_iname_from_dep)
>>>>>>> 02a5a3e7

    # }}}

    return kernel


def remove_any_newly_unused_inames(transformation_func):
    from functools import wraps

    @wraps(transformation_func)
    def wrapper(kernel, *args, **kwargs):

        # check for remove_unused_inames argument, default: True
        remove_newly_unused_inames = kwargs.pop("remove_newly_unused_inames", True)

        if remove_newly_unused_inames:
            # call transform
            transformed_kernel = transformation_func(kernel, *args, **kwargs)

            if transformed_kernel is kernel:
                return kernel

            # determine which inames were already unused
            inames_already_unused = kernel.all_inames() - get_used_inames(kernel)

            # Remove inames that are unused due to transform
            return remove_unused_inames(
                transformed_kernel,
                transformed_kernel.all_inames()-inames_already_unused)
        else:
            # call transform
            return transformation_func(kernel, *args, **kwargs)

    return wrapper

# }}}


# {{{ split_reduction

class _ReductionSplitter(RuleAwareIdentityMapper):
    def __init__(self, rule_mapping_context, within, inames, direction):
        super().__init__(
                rule_mapping_context)

        self.within = within
        self.inames = inames
        self.direction = direction

    def map_reduction(self, expr, expn_state):
        if set(expr.inames) & set(expn_state.arg_context):
            # FIXME
            raise NotImplementedError()

        if (self.inames <= set(expr.inames)
                and self.within(
                    expn_state.kernel,
                    expn_state.instruction,
                    expn_state.stack)):
            leftover_inames = set(expr.inames) - self.inames

            from loopy.symbolic import Reduction
            if self.direction == "in":
                return Reduction(expr.operation, tuple(leftover_inames),
                        Reduction(expr.operation, tuple(self.inames),
                            self.rec(expr.expr, expn_state),
                            expr.allow_simultaneous),
                        expr.allow_simultaneous)
            elif self.direction == "out":
                return Reduction(expr.operation, tuple(self.inames),
                        Reduction(expr.operation, tuple(leftover_inames),
                            self.rec(expr.expr, expn_state),
                            expr.allow_simultaneous),
                        expr.allow_simultaneous)
            else:
                assert False
        else:
            return super().map_reduction(expr, expn_state)


def _split_reduction(kernel, inames, direction, within=None):
    if direction not in ["in", "out"]:
        raise ValueError("invalid value for 'direction': %s" % direction)

    if isinstance(inames, str):
        inames = inames.split(",")
    inames = set(inames)

    if not (inames <= kernel.all_inames()):
        raise LoopyError("Unknown inames: {}.".format(inames-kernel.all_inames()))

    from loopy.match import parse_stack_match
    within = parse_stack_match(within)

    rule_mapping_context = SubstitutionRuleMappingContext(
            kernel.substitutions, kernel.get_var_name_generator())
    rsplit = _ReductionSplitter(rule_mapping_context,
            within, inames, direction)
    return rule_mapping_context.finish_kernel(
            rsplit.map_kernel(kernel))


def split_reduction_inward(kernel, inames, within=None):
    """Takes a reduction of the form::

        sum([i,j,k], ...)

    and splits it into two nested reductions::

        sum([j,k], sum([i], ...))

    In this case, *inames* would have been ``"i"`` indicating that
    the iname ``i`` should be made the iname governing the inner reduction.

    :arg inames: A list of inames, or a comma-separated string that can
        be parsed into those
    """

    return _split_reduction(kernel, inames, "in", within)


def split_reduction_outward(kernel, inames, within=None):
    """Takes a reduction of the form::

        sum([i,j,k], ...)

    and splits it into two nested reductions::

        sum([i], sum([j,k], ...))

    In this case, *inames* would have been ``"i"`` indicating that
    the iname ``i`` should be made the iname governing the outer reduction.

    :arg inames: A list of inames, or a comma-separated string that can
        be parsed into those
    """

    return _split_reduction(kernel, inames, "out", within)

# }}}


# {{{ affine map inames

def affine_map_inames(kernel, old_inames, new_inames, equations):
    """Return a new *kernel* where the affine transform
    specified by *equations* has been applied to the inames.

    :arg old_inames: A list of inames to be replaced by affine transforms
        of their values.
        May also be a string of comma-separated inames.

    :arg new_inames: A list of new inames that are not yet used in *kernel*,
        but have their values established in terms of *old_inames* by
        *equations*.
        May also be a string of comma-separated inames.
    :arg equations: A list of equations estabilishing a relationship
        between *old_inames* and *new_inames*. Each equation may be
        a tuple ``(lhs, rhs)`` of expressions or a string, with left and
        right hand side of the equation separated by ``=``.
    """

    # {{{ check and parse arguments

    if isinstance(new_inames, str):
        new_inames = new_inames.split(",")
        new_inames = [iname.strip() for iname in new_inames]
    if isinstance(old_inames, str):
        old_inames = old_inames.split(",")
        old_inames = [iname.strip() for iname in old_inames]
    if isinstance(equations, str):
        equations = [equations]

    import re
    eqn_re = re.compile(r"^([^=]+)=([^=]+)$")

    def parse_equation(eqn):
        if isinstance(eqn, str):
            eqn_match = eqn_re.match(eqn)
            if not eqn_match:
                raise ValueError("invalid equation: %s" % eqn)

            from loopy.symbolic import parse
            lhs = parse(eqn_match.group(1))
            rhs = parse(eqn_match.group(2))
            return (lhs, rhs)
        elif isinstance(eqn, tuple):
            if len(eqn) != 2:
                raise ValueError("unexpected length of equation tuple, "
                        "got %d, should be 2" % len(eqn))
            return eqn
        else:
            raise ValueError("unexpected type of equation"
                    "got %d, should be string or tuple"
                    % type(eqn).__name__)

    equations = [parse_equation(eqn) for eqn in equations]

    all_vars = kernel.all_variable_names()
    for iname in new_inames:
        if iname in all_vars:
            raise LoopyError("new iname '%s' is already used in kernel"
                    % iname)

    for iname in old_inames:
        if iname not in kernel.all_inames():
            raise LoopyError("old iname '%s' not known" % iname)

    # }}}

    # {{{ substitute iname use

    from pymbolic.algorithm import solve_affine_equations_for
    old_inames_to_expr = solve_affine_equations_for(old_inames, equations)

    subst_dict = {
            v.name: expr
            for v, expr in old_inames_to_expr.items()}

    var_name_gen = kernel.get_var_name_generator()

    from pymbolic.mapper.substitutor import make_subst_func
    from loopy.match import parse_stack_match

    rule_mapping_context = SubstitutionRuleMappingContext(
            kernel.substitutions, var_name_gen)
    old_to_new = RuleAwareSubstitutionMapper(rule_mapping_context,
            make_subst_func(subst_dict), within=parse_stack_match(None))

    kernel = (
            rule_mapping_context.finish_kernel(
                old_to_new.map_kernel(kernel))
            .copy(
                applied_iname_rewrites=kernel.applied_iname_rewrites + [subst_dict]
                ))

    # }}}

    # {{{ change domains

    new_inames_set = frozenset(new_inames)
    old_inames_set = frozenset(old_inames)

    new_domains = []
    for idom, dom in enumerate(kernel.domains):
        dom_var_dict = dom.get_var_dict()
        old_iname_overlap = [
                iname
                for iname in old_inames
                if iname in dom_var_dict]

        if not old_iname_overlap:
            new_domains.append(dom)
            continue

        from loopy.symbolic import get_dependencies
        dom_new_inames = set()
        dom_old_inames = set()

        # mapping for new inames to dim_types
        new_iname_dim_types = {}

        dom_equations = []
        for iname in old_iname_overlap:
            for ieqn, (lhs, rhs) in enumerate(equations):
                eqn_deps = get_dependencies(lhs) | get_dependencies(rhs)
                if iname in eqn_deps:
                    dom_new_inames.update(eqn_deps & new_inames_set)
                    dom_old_inames.update(eqn_deps & old_inames_set)

                if dom_old_inames:
                    dom_equations.append((lhs, rhs))

                this_eqn_old_iname_dim_types = {
                        dom_var_dict[old_iname][0]
                        for old_iname in eqn_deps & old_inames_set}

                if this_eqn_old_iname_dim_types:
                    if len(this_eqn_old_iname_dim_types) > 1:
                        raise ValueError("inames '%s' (from equation %d (0-based)) "
                                "in domain %d (0-based) are not "
                                "of a uniform dim_type"
                                % (", ".join(eqn_deps & old_inames_set), ieqn, idom))

                    this_eqn_new_iname_dim_type, = this_eqn_old_iname_dim_types

                    for new_iname in eqn_deps & new_inames_set:
                        if new_iname in new_iname_dim_types:
                            if (this_eqn_new_iname_dim_type
                                    != new_iname_dim_types[new_iname]):
                                raise ValueError("dim_type disagreement for "
                                        "iname '%s' (from equation %d (0-based)) "
                                        "in domain %d (0-based)"
                                        % (new_iname, ieqn, idom))
                        else:
                            new_iname_dim_types[new_iname] = \
                                    this_eqn_new_iname_dim_type

        if not dom_old_inames <= set(dom_var_dict):
            raise ValueError("domain %d (0-based) does not know about "
                    "all old inames (specifically '%s') needed to define new inames"
                    % (idom, ", ".join(dom_old_inames - set(dom_var_dict))))

        # add inames to domain with correct dim_types
        dom_new_inames = list(dom_new_inames)
        for iname in dom_new_inames:
            dt = new_iname_dim_types[iname]
            iname_idx = dom.dim(dt)
            dom = dom.add_dims(dt, 1)
            dom = dom.set_dim_name(dt, iname_idx, iname)

        # add equations
        from loopy.symbolic import aff_from_expr
        for lhs, rhs in dom_equations:
            dom = dom.add_constraint(
                    isl.Constraint.equality_from_aff(
                        aff_from_expr(dom.space, rhs - lhs)))

        # project out old inames
        for iname in dom_old_inames:
            dt, idx = dom.get_var_dict()[iname]
            dom = dom.project_out(dt, idx, 1)

        new_domains.append(dom)

    # }}}

    # {{{ switch iname refs in instructions

    def fix_iname_set(insn_id, inames):
        if old_inames_set <= inames:
            return (inames - old_inames_set) | new_inames_set
        elif old_inames_set & inames:
            raise LoopyError("instruction '%s' uses only a part (%s), not all, "
                    "of the old inames"
                    % (insn_id, ", ".join(old_inames_set & inames)))
        else:
            return inames

    new_instructions = [
            insn.copy(within_inames=fix_iname_set(
                insn.id, insn.within_inames))
            for insn in kernel.instructions]

    # }}}

    return kernel.copy(domains=new_domains, instructions=new_instructions)

# }}}


# {{{ find unused axes

def find_unused_axis_tag(kernel, kind, insn_match=None):
    """For one of the hardware-parallel execution tags, find an unused
    axis.

    :arg insn_match: An instruction match as understood by
        :func:`loopy.match.parse_match`.
    :arg kind: may be "l" or "g", or the corresponding tag class name

    :returns: an :class:`loopy.kernel.data.GroupIndexTag` or
        :class:`loopy.kernel.data.LocalIndexTag` that is not being used within
        the instructions matched by *insn_match*.
    """
    used_axes = set()

    from loopy.kernel.data import GroupIndexTag, LocalIndexTag

    if isinstance(kind, str):
        found = False
        for cls in [GroupIndexTag, LocalIndexTag]:
            if kind == cls.print_name:
                kind = cls
                found = True
                break

        if not found:
            raise LoopyError("invlaid tag kind: %s" % kind)

    from loopy.match import parse_match
    match = parse_match(insn_match)
    insns = [insn for insn in kernel.instructions if match(kernel, insn)]

    for insn in insns:
        for iname in insn.within_inames:
            if kernel.iname_tags_of_type(iname, kind):
                used_axes.add(kind.axis)

    i = 0
    while i in used_axes:
        i += 1

    return kind(i)

# }}}


# {{{ separate_loop_head_tail_slab

# undocumented, because not super-useful
def separate_loop_head_tail_slab(kernel, iname, head_it_count, tail_it_count):
    """Mark *iname* so that the separate code is generated for
    the lower *head_it_count* and the upper *tail_it_count*
    iterations of the loop on *iname*.
    """

    iname_slab_increments = kernel.iname_slab_increments.copy()
    iname_slab_increments[iname] = (head_it_count, tail_it_count)

    return kernel.copy(iname_slab_increments=iname_slab_increments)

# }}}


# {{{ make_reduction_inames_unique

class _ReductionInameUniquifier(RuleAwareIdentityMapper):
    def __init__(self, rule_mapping_context, inames, within):
        super().__init__(rule_mapping_context)

        self.inames = inames
        self.old_to_new = []
        self.within = within

        self.iname_to_red_count = {}
        self.iname_to_nonsimultaneous_red_count = {}

    def map_reduction(self, expr, expn_state):
        within = self.within(
                    expn_state.kernel,
                    expn_state.instruction,
                    expn_state.stack)

        for iname in expr.inames:
            self.iname_to_red_count[iname] = (
                    self.iname_to_red_count.get(iname, 0) + 1)
            if not expr.allow_simultaneous:
                self.iname_to_nonsimultaneous_red_count[iname] = (
                    self.iname_to_nonsimultaneous_red_count.get(iname, 0) + 1)

        if within and not expr.allow_simultaneous:
            subst_dict = {}

            from pymbolic import var

            new_inames = []
            for iname in expr.inames:
                if (
                        not (self.inames is None or iname in self.inames)
                        or
                        self.iname_to_red_count[iname] <= 1):
                    new_inames.append(iname)
                    continue

                new_iname = self.rule_mapping_context.make_unique_var_name(iname)
                subst_dict[iname] = var(new_iname)
                self.old_to_new.append((iname, new_iname))
                new_inames.append(new_iname)

            from loopy.symbolic import SubstitutionMapper
            from pymbolic.mapper.substitutor import make_subst_func

            from loopy.symbolic import Reduction
            return Reduction(expr.operation, tuple(new_inames),
                    self.rec(
                        SubstitutionMapper(make_subst_func(subst_dict))(
                            expr.expr),
                        expn_state),
                    expr.allow_simultaneous)
        else:
            return super().map_reduction(
                    expr, expn_state)


def make_reduction_inames_unique(kernel, inames=None, within=None):
    """
    :arg inames: if not *None*, only apply to these inames
    :arg within: a stack match as understood by
        :func:`loopy.match.parse_stack_match`.

    .. versionadded:: 2016.2
    """

    name_gen = kernel.get_var_name_generator()

    from loopy.match import parse_stack_match
    within = parse_stack_match(within)

    # {{{ change kernel

    rule_mapping_context = SubstitutionRuleMappingContext(
            kernel.substitutions, name_gen)
    r_uniq = _ReductionInameUniquifier(rule_mapping_context,
            inames, within=within)

    kernel = rule_mapping_context.finish_kernel(
            r_uniq.map_kernel(kernel))

    # }}}

    # {{{ duplicate the inames

    for old_iname, new_iname in r_uniq.old_to_new:
        from loopy.kernel.tools import DomainChanger
        domch = DomainChanger(kernel, frozenset([old_iname]))

        from loopy.isl_helpers import duplicate_axes
        kernel = kernel.copy(
                domains=domch.get_domains_with(
                    duplicate_axes(domch.domain, [old_iname], [new_iname])))

    # }}}

    return kernel

# }}}


# {{{ add_inames_to_insn

def add_inames_to_insn(kernel, inames, insn_match):
    """
    :arg inames: a frozenset of inames that will be added to the
        instructions matched by *insn_match*, or a comma-separated
        string that parses to such a tuple.
    :arg insn_match: An instruction match as understood by
        :func:`loopy.match.parse_match`.

    :returns: an :class:`loopy.kernel.data.GroupIndexTag` or
        :class:`loopy.kernel.data.LocalIndexTag` that is not being used within
        the instructions matched by *insn_match*.

    .. versionadded:: 2016.3
    """

    if isinstance(inames, str):
        inames = frozenset(s.strip() for s in inames.split(","))

    if not isinstance(inames, frozenset):
        raise TypeError("'inames' must be a frozenset")

    from loopy.match import parse_match
    match = parse_match(insn_match)

    new_instructions = []

    for insn in kernel.instructions:
        if match(kernel, insn):
            new_instructions.append(
                    insn.copy(within_inames=insn.within_inames | inames))
        else:
            new_instructions.append(insn)

    return kernel.copy(instructions=new_instructions)

# }}}


# {{{ map_domain

class _MapDomainMapper(RuleAwareIdentityMapper):
    def __init__(self, rule_mapping_context, within, new_inames, substitutions):
        super(_MapDomainMapper, self).__init__(rule_mapping_context)

        self.within = within

        self.old_inames = frozenset(substitutions)
        self.new_inames = new_inames

        self.substitutions = substitutions

    def map_reduction(self, expr, expn_state):
        red_overlap = frozenset(expr.inames) & self.old_inames
        arg_ctx_overlap = frozenset(expn_state.arg_context) & self.old_inames
        if (red_overlap
                and self.within(
                    expn_state.kernel,
                    expn_state.instruction)):
            if len(red_overlap) != len(self.old_inames):
                raise LoopyError("reduction '%s' involves a part "
                        "of the map domain inames. Reductions must "
                        "either involve all or none of the map domain "
                        "inames." % str(expr))

            if arg_ctx_overlap:
                if arg_ctx_overlap == red_overlap:
                    # All variables are shadowed by context, that's OK.
                    return super(_MapDomainMapper, self).map_reduction(
                            expr, expn_state)
                else:
                    raise LoopyError("reduction '%s' has"
                            "some of the reduction variables affected "
                            "by the map_domain shadowed by context. "
                            "Either all or none must be shadowed."
                            % str(expr))

            new_inames = list(expr.inames)
            for old_iname in self.old_inames:
                new_inames.remove(old_iname)
            new_inames.extend(self.new_inames)

            from loopy.symbolic import Reduction
            return Reduction(expr.operation, tuple(new_inames),
                        self.rec(expr.expr, expn_state),
                        expr.allow_simultaneous)
        else:
            return super(_MapDomainMapper, self).map_reduction(expr, expn_state)

    def map_variable(self, expr, expn_state):
        if (expr.name in self.old_inames
                and expr.name not in expn_state.arg_context
                and self.within(
                    expn_state.kernel,
                    expn_state.instruction)):
            return self.substitutions[expr.name]
        else:
            return super(_MapDomainMapper, self).map_variable(expr, expn_state)


def _find_aff_subst_from_map(iname, isl_map):
    if not isinstance(isl_map, isl.BasicMap):
        raise RuntimeError("isl_map must be a BasicMap")

    dt, dim_idx = isl_map.get_var_dict()[iname]

    assert dt == dim_type.in_

    # Force isl to solve for only this iname on its side of the map, by
    # projecting out all other "in" variables.
    isl_map = isl_map.project_out(dt, dim_idx+1, isl_map.dim(dt)-(dim_idx+1))
    isl_map = isl_map.project_out(dt, 0, dim_idx)
    dim_idx = 0

    # Convert map to set to avoid "domain of affine expression should be a set".
    # The old "in" variable will be the last of the out_dims.
    new_dim_idx = isl_map.dim(dim_type.out)
    isl_map = isl_map.move_dims(
            dim_type.out, isl_map.dim(dim_type.out),
            dt, dim_idx, 1)
    isl_map = isl_map.range()  # now a set
    dt = dim_type.set
    dim_idx = new_dim_idx
    del new_dim_idx

    for cns in isl_map.get_constraints():
        if cns.is_equality() and cns.involves_dims(dt, dim_idx, 1):
            coeff = cns.get_coefficient_val(dt, dim_idx)
            cns_zeroed = cns.set_coefficient_val(dt, dim_idx, 0)
            if cns_zeroed.involves_dims(dt, dim_idx, 1):
                # not suitable, constraint still involves dim, perhaps in a div
                continue

            if coeff.is_one():
                return -cns_zeroed.get_aff()
            elif coeff.is_negone():
                return cns_zeroed.get_aff()
            else:
                # not suitable, coefficient does not have unit coefficient
                continue

    raise LoopyError("no suitable equation for '%s' found" % iname)


# TODO swap dt and dim_type

def map_domain(kernel, isl_map, within=None, rename_after={}):
    # FIXME: Express _split_iname_backend in terms of this
    #   Missing/deleted for now:
    #     - slab processing
    #     - priorities processing
    # FIXME: Process priorities
    # FIXME: Express affine_map_inames in terms of this, deprecate
    # FIXME: Document

    # FIXME: Support within
    # FIXME: Right now, this requires all inames in a domain (or none) to
    # be mapped. That makes this awkward to use.

    # {{{ within processing (disabled for now)
    if within is not None:
        raise NotImplementedError("within")

    from loopy.match import parse_match
    within = parse_match(within)

    # {{{ return the same kernel if no kernel matches

    if not any(within(kernel, insn) for insn in kernel.instructions):
        return kernel

    # }}}

    # }}}

    if not isl_map.is_bijective():
        raise LoopyError("isl_map must be bijective")

    new_inames = frozenset(isl_map.get_var_dict(dim_type.out))
    old_inames = frozenset(isl_map.get_var_dict(dim_type.in_))

    # {{{ solve for representation of old inames in terms of new

    substitutions = {}
    var_substitutions = {}
    applied_iname_rewrites = kernel.applied_iname_rewrites[:]

    from loopy.symbolic import aff_to_expr
    from pymbolic import var
    for iname in old_inames:
        substitutions[iname] = aff_to_expr(
                _find_aff_subst_from_map(iname, isl_map))
        var_substitutions[var(iname)] = aff_to_expr(
                _find_aff_subst_from_map(iname, isl_map))

    applied_iname_rewrites.append(var_substitutions)
    del var_substitutions

    # }}}

    def _check_overlap_condition_for_domain(s, transform_map_in_names):
        var_dict = s.get_var_dict()

        overlap = transform_map_in_names & frozenset(var_dict)

        if overlap and len(overlap) != len(transform_map_in_names):
            raise LoopyError("loop domain '%s' involves a part "
                    "of the map domain inames. Domains must "
                    "either involve all or none of the map domain "
                    "inames." % s)

        return overlap

<<<<<<< HEAD
=======
    from loopy.schedule.checker.utils import (
        add_and_name_isl_dims,
    )

>>>>>>> 02a5a3e7
    def process_set(s):

        overlap = _check_overlap_condition_for_domain(s, old_inames)
        if not overlap:
            # inames in s are not present in transform map, don't change s
            return s

<<<<<<< HEAD
=======
        from loopy.schedule.checker.utils import (
            find_and_rename_dim,
            add_eq_isl_constraint_from_names,
        )

>>>>>>> 02a5a3e7
        # {{{ align dims of isl_map and s

        # FIXME: Make this less gross
        # FIXME: Make an exported/documented interface of this in islpy
        from islpy import _align_dim_type

        map_with_s_domain = isl.Map.from_domain(s)

        # {{{ deal with dims missing from transform map (isl_map)

        # If dims in s are missing from transform map, they need to be added
        # so that intersect_domain doesn't remove them.
        # Order doesn't matter here because dims will be aligned in the next step.
        dims_missing_from_transform_map = list(
            set(s.get_var_names(dim_type.set)) -
            set(isl_map.get_var_names(dim_type.in_)))
        augmented_isl_map = add_and_name_isl_dims(
            isl_map, dim_type.in_, dims_missing_from_transform_map)

        # We want these missing inames to map to themselves so that the transform
        # has no effect on them. Unfortunatley isl will break if the
        # names of the out dims aren't unique, so we will temporariliy rename them
        # and then change the names back afterward.

        # FIXME: need better way to make sure proxy dim names are unique
        dims_missing_from_transform_map_proxies = [
            d+"__prox" for d in dims_missing_from_transform_map]
        assert not set(dims_missing_from_transform_map_proxies) & set(
            augmented_isl_map.get_var_dict().keys())

        augmented_isl_map = add_and_name_isl_dims(
            augmented_isl_map, dim_type.out, dims_missing_from_transform_map_proxies)

        # Set proxy iname equal to real iname
        for proxy_iname, real_iname in zip(
                dims_missing_from_transform_map_proxies,
                dims_missing_from_transform_map):
            augmented_isl_map = add_eq_isl_constraint_from_names(
                augmented_isl_map, proxy_iname, real_iname)

        # }}}

        dim_types = [dim_type.param, dim_type.in_, dim_type.out]
        s_names = [
                map_with_s_domain.get_dim_name(dt, i)
                for dt in dim_types
                for i in range(map_with_s_domain.dim(dt))
                ]
        map_names = [
                augmented_isl_map.get_dim_name(dt, i)
                for dt in dim_types
                for i in range(augmented_isl_map.dim(dt))
                ]

        # (order doesn't matter in s_names/map_names,
        # _align_dim_type just converts these to sets
        # to determine which names are in both the obj and template,
        # not sure why this isn't just handled inside _align_dim_type)
        aligned_map = _align_dim_type(
                dim_type.param,
                augmented_isl_map, map_with_s_domain, False,
                map_names, s_names)
        aligned_map = _align_dim_type(
                dim_type.in_,
                aligned_map, map_with_s_domain, False,
                map_names, s_names)

        # }}}

        new_s = aligned_map.intersect_domain(s).range()

        # Now rename the proxy dims back to their original names
        for proxy_iname, real_iname in zip(
                dims_missing_from_transform_map_proxies,
                dims_missing_from_transform_map):
            new_s = find_and_rename_dim(
                new_s, [dim_type.set], proxy_iname, real_iname)

        return new_s

        # FIXME: Revive _project_out_only_if_all_instructions_in_within

    new_domains = [process_set(dom) for dom in kernel.domains]

    # {{{ update dependencies

    # Prep transform map to be applied to dependency
    from loopy.transform.instruction import map_dependency_maps
    from loopy.schedule.checker.utils import (
        insert_and_name_isl_dims,
        add_eq_isl_constraint_from_names,
    )
    from loopy.schedule.checker.schedule import (
        BEFORE_MARK,
        STATEMENT_VAR_NAME,
    )
    dt = isl.dim_type

    # Create version of transform map with before marks
    # (for aligning when applying map to domains of dependees)
    from loopy.schedule.checker.utils import (
        append_mark_to_isl_map_var_names,
    )
    dep_transform_map_marked = append_mark_to_isl_map_var_names(
        isl_map, dt.in_, BEFORE_MARK)

    # Insert 'statement' dim into transform maps
    # (mark the 'in' statement in BOTH cases)

    # NOTE: dims must all be named correctly for the alignment to work, but dim names
    # must also be unique, so the output statement var name can't match the input
    # statement var name, which means in order to have the map keep the statement
    # dim unchanged, (map statement_var -> statement_var), we have to change its
    # name and then change it back afterward.

    # (TODO: create a function that makes it easier to apply a transform map
    # (tgt.apply_domain/tgt.apply_range) when the input dims of the transform map
    # are a *subset* of the domain/range of the tgt, in which case the extra dims
    # remain unchanged.)

    dep_transform_map_marked = insert_and_name_isl_dims(
        dep_transform_map_marked, dt.in_, [STATEMENT_VAR_NAME+BEFORE_MARK], 0)
    dep_transform_map_marked = insert_and_name_isl_dims(
        dep_transform_map_marked, dt.out, [STATEMENT_VAR_NAME], 0)
    # Add stmt = stmt' constraint
    dep_transform_map_marked = add_eq_isl_constraint_from_names(
        dep_transform_map_marked, STATEMENT_VAR_NAME, STATEMENT_VAR_NAME+BEFORE_MARK)

    # Temporarily rename stmt in 'out' dim for reason described above
    temp_stmt_var = STATEMENT_VAR_NAME+"__"
    dep_transform_map = insert_and_name_isl_dims(
        isl_map, dt.in_, [STATEMENT_VAR_NAME], 0)
    dep_transform_map = insert_and_name_isl_dims(
        dep_transform_map, dt.out, [temp_stmt_var], 0)
    # Add stmt = temp_stmt_var constraint
    dep_transform_map = add_eq_isl_constraint_from_names(
        dep_transform_map, STATEMENT_VAR_NAME, temp_stmt_var)

    def _apply_transform_map_to_depender(dep_map):

        # Check overlap condition
        overlap = _check_overlap_condition_for_domain(dep_map.range(), old_inames)

        if not overlap:
            # Inames in s are not present in depender, don't change dep_map
            return dep_map
        else:

            # Align 'in_' dim of transform map with 'out' dim of dep
            # (since 'out' dim of dep is unmarked, use unmarked dep_transform_map)
            from loopy.schedule.checker.utils import reorder_dims_by_name
            dep_transform_map_aligned = reorder_dims_by_name(
                dep_transform_map, dt.in_, dep_map.get_var_names(dt.out))

            # Apply transform map to dep output dims
            transformed_dep_map = dep_map.apply_range(dep_transform_map_aligned)

            # Now we've renamed statement var, so fix it (assume statement dim is 0)
            return transformed_dep_map.set_dim_name(dt.out, 0, STATEMENT_VAR_NAME)

    old_inames_marked = frozenset(old_iname+BEFORE_MARK for old_iname in old_inames)

    def _apply_transform_map_to_dependee(dep_map):

        # Check overlap condition
        overlap = _check_overlap_condition_for_domain(
            dep_map.domain(), old_inames_marked)

        if not overlap:
            # Inames in s are not present in dependee, don't change dep_map
            return dep_map
        else:

            # Align 'in_' dim of transform map with 'in_' dim of dep
            # (since 'in_' dim of dep is marked, use dep_transform_map_marked)
            from loopy.schedule.checker.utils import reorder_dims_by_name
            dep_transform_map_aligned = reorder_dims_by_name(
                dep_transform_map_marked, dt.in_, dep_map.get_var_names(dt.in_))

            # Apply transform map to dep input dims (and re-insert BEFORE_MARK)
            transformed_dep_map = dep_map.apply_domain(dep_transform_map_aligned)

            # Now re-add the before marks
            return append_mark_to_isl_map_var_names(
                transformed_dep_map, dt.in_, BEFORE_MARK)

    # TODO figure out proper way to create false match condition
    false_id_match = "not id:*"
    kernel = map_dependency_maps(
        kernel, _apply_transform_map_to_depender,
        stmt_match_depender=within, stmt_match_dependee=false_id_match)
    kernel = map_dependency_maps(
        kernel, _apply_transform_map_to_dependee,
        stmt_match_depender=false_id_match, stmt_match_dependee=within)

    # }}}

    # {{{ update within_inames

    new_insns = []
    for insn in kernel.instructions:
        overlap = old_inames & insn.within_inames
        if overlap and within(kernel, insn):
            if len(overlap) != len(old_inames):
                raise LoopyError("instruction '%s' is within only a part "
                        "of the map domain inames. Instructions must "
                        "either be within all or none of the map domain "
                        "inames." % insn.id)

            insn = insn.copy(
                    within_inames=(insn.within_inames - old_inames) | new_inames)
        else:
            # leave insn unmodified
            pass

        new_insns.append(insn)

    # }}}

    kernel = kernel.copy(
            domains=new_domains,
            instructions=new_insns,
            applied_iname_rewrites=applied_iname_rewrites)

    rule_mapping_context = SubstitutionRuleMappingContext(
            kernel.substitutions, kernel.get_var_name_generator())
    ins = _MapDomainMapper(rule_mapping_context, within,
            new_inames, substitutions)

    kernel = ins.map_kernel(kernel)
    kernel = rule_mapping_context.finish_kernel(kernel)

    # {{{ Rename inames according to rename_after dict

    # This renaming option exists because various isl operations fail when map
    # dim names are not unique, so even if someone wants their transformation
    # map to keep one of the inames unchanged, they must give it a new name
    # in their map, e.g., "[x, t] -> [x_, t_outer, t_inner] : x_ = x ..." (see
    # test_map_domain_vs_split_iname()). Currently, they can't
    # simply exclude that iname from the transformation map because, as stated
    # in the error above, all domains must either involve all or none of the
    # transform map domain inames. This renaming option lets them, e.g. switch
    # an iname back to its original name.

    # TODO come up with better solution for this
    for old_iname, new_iname in rename_after.items():
        kernel = rename_iname(kernel, old_iname, new_iname, within=within)

    # }}}

    return kernel

# }}}


# {{{ add_inames_for_unused_hw_axes

def add_inames_for_unused_hw_axes(kernel, within=None):
    """
    Returns a kernel with inames added to each instruction
    corresponding to any hardware-parallel iname tags
    (:class:`loopy.kernel.data.GroupIndexTag`,
    :class:`loopy.kernel.data.LocalIndexTag`) unused
    in the instruction but used elsewhere in the kernel.

    Current limitations:

    * Only one iname in the kernel may be tagged with each of the unused hw axes.
    * Occurence of an ``l.auto`` tag when an instruction is missing one of the
      local hw axes.

    :arg within: An instruction match as understood by
        :func:`loopy.match.parse_match`.
    """
    from loopy.kernel.data import (LocalIndexTag, GroupIndexTag,
            AutoFitLocalIndexTag)

    n_local_axes = max([tag.axis
        for iname in kernel.inames.values()
        for tag in iname.tags
        if isinstance(tag, LocalIndexTag)],
        default=-1) + 1

    n_group_axes = max([tag.axis
        for iname in kernel.inames.values()
        for tag in iname.tags
        if isinstance(tag, GroupIndexTag)],
        default=-1) + 1

    contains_auto_local_tag = any([isinstance(tag, AutoFitLocalIndexTag)
        for iname in kernel.inames.values()
        for tag in iname.tags])

    if contains_auto_local_tag:
        raise LoopyError("Kernels containing l.auto tags are invalid"
                " arguments.")

    # {{{ fill axes_to_inames

    # local_axes_to_inames: ith entry contains the iname tagged with l.i or None
    # if multiple inames are tagged with l.i
    local_axes_to_inames = []
    # group_axes_to_inames: ith entry contains the iname tagged with g.i or None
    # if multiple inames are tagged with g.i
    group_axes_to_inames = []

    for i in range(n_local_axes):
        ith_local_axes_tag = LocalIndexTag(i)
        inames = [name
                for name, iname in kernel.inames.items()
                if ith_local_axes_tag in iname.tags]
        if not inames:
            raise LoopyError(f"Unused local hw axes {i}.")

        local_axes_to_inames.append(inames[0] if len(inames) == 1 else None)

    for i in range(n_group_axes):
        ith_group_axes_tag = GroupIndexTag(i)
        inames = [name
                for name, iname in kernel.inames.items()
                if ith_group_axes_tag in iname.tags]
        if not inames:
            raise LoopyError(f"Unused group hw axes {i}.")

        group_axes_to_inames.append(inames[0] if len(inames) == 1 else None)

    # }}}

    from loopy.match import parse_match
    within = parse_match(within)

    new_insns = []

    for insn in kernel.instructions:
        if within(kernel, insn):
            within_tags = frozenset().union(*(kernel.inames[iname].tags
                for iname in insn.within_inames))
            missing_local_axes = [i for i in range(n_local_axes)
                    if LocalIndexTag(i) not in within_tags]
            missing_group_axes = [i for i in range(n_group_axes)
                    if GroupIndexTag(i) not in within_tags]

            for axis in missing_local_axes:
                iname = local_axes_to_inames[axis]
                if iname:
                    insn = insn.copy(within_inames=insn.within_inames |
                            frozenset([iname]))
                else:
                    raise LoopyError("Multiple inames tagged with l.%d while"
                            " adding unused local hw axes to instruction '%s'."
                            % (axis, insn.id))

            for axis in missing_group_axes:
                iname = group_axes_to_inames[axis]
                if iname is not None:
                    insn = insn.copy(within_inames=insn.within_inames |
                            frozenset([iname]))
                else:
                    raise LoopyError("Multiple inames tagged with g.%d while"
                            " adding unused group hw axes to instruction '%s'."
                            % (axis, insn.id))

        new_insns.append(insn)

    return kernel.copy(instructions=new_insns)

# }}}

# vim: foldmethod=marker<|MERGE_RESOLUTION|>--- conflicted
+++ resolved
@@ -2441,7 +2441,6 @@
     kernel = kernel.copy(domains=new_domains)
 
     # }}}
-<<<<<<< HEAD
 
     # {{{ Remove inames from deps
 
@@ -2464,21 +2463,6 @@
         kernel, old_inames=unused_inames, new_inames=[],
         coalesce_new_iname_duplicates=False,
         )
-=======
-
-    # {{{ Remove inames from deps
-
-    from loopy.transform.instruction import map_dependency_maps
-    from loopy.schedule.checker.schedule import BEFORE_MARK
-    from loopy.schedule.checker.utils import append_mark_to_strings
-    unused_inames_marked = append_mark_to_strings(unused_inames, BEFORE_MARK)
-
-    def _remove_iname_from_dep(dep):
-        return remove_vars_from_set(
-            remove_vars_from_set(dep, unused_inames), unused_inames_marked)
-
-    kernel = map_dependency_maps(kernel, _remove_iname_from_dep)
->>>>>>> 02a5a3e7
 
     # }}}
 
@@ -3212,13 +3196,10 @@
 
         return overlap
 
-<<<<<<< HEAD
-=======
     from loopy.schedule.checker.utils import (
         add_and_name_isl_dims,
     )
 
->>>>>>> 02a5a3e7
     def process_set(s):
 
         overlap = _check_overlap_condition_for_domain(s, old_inames)
@@ -3226,14 +3207,11 @@
             # inames in s are not present in transform map, don't change s
             return s
 
-<<<<<<< HEAD
-=======
         from loopy.schedule.checker.utils import (
             find_and_rename_dim,
             add_eq_isl_constraint_from_names,
         )
 
->>>>>>> 02a5a3e7
         # {{{ align dims of isl_map and s
 
         # FIXME: Make this less gross
