--- conflicted
+++ resolved
@@ -29,13 +29,8 @@
 from loopy.kernel.instruction import (CallInstruction, MultiAssignmentBase,
         Assignment, CInstruction, _DataObliviousInstruction)
 from loopy.symbolic import (
-<<<<<<< HEAD
-            RuleAwareSubstitutionMapper, RuleAwareIdentityMapper,
-            SubstitutionRuleMappingContext, CombineMapper, IdentityMapper)
-from loopy.isl_helpers import simplify_via_aff
-=======
+        RuleAwareIdentityMapper,
         RuleAwareSubstitutionMapper, SubstitutionRuleMappingContext)
->>>>>>> f7021425
 from loopy.kernel.function_interface import (
         CallableKernel, ScalarCallable)
 from loopy.translation_unit import (TranslationUnit,
