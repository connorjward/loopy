--- conflicted
+++ resolved
@@ -73,13 +73,8 @@
         return expr
 
     def map_array_literal(self, expr, *args, **kwargs):
-<<<<<<< HEAD
-        return type(expr)(tuple(self.rec(ch, *args, **kwargs) for ch in
-            expr.children))
-=======
         return type(expr)(tuple(self.rec(ch, *args, **kwargs)
                                 for ch in expr.children))
->>>>>>> d3ede00f
 
     def map_group_hw_index(self, expr, *args, **kwargs):
         return expr
@@ -91,12 +86,8 @@
         return expr
 
     def map_reduction(self, expr, *args, **kwargs):
-<<<<<<< HEAD
-        mapped_inames = [self.rec(p.Variable(iname), *args) for iname in expr.inames]
-=======
         mapped_inames = [self.rec(p.Variable(iname), *args, **kwargs)
                          for iname in expr.inames]
->>>>>>> d3ede00f
 
         new_inames = []
         for iname, new_sym_iname in zip(expr.inames, mapped_inames):
@@ -117,7 +108,6 @@
         return expr
 
     def map_type_annotation(self, expr, *args, **kwargs):
-<<<<<<< HEAD
         return type(expr)(expr.type, self.rec(expr.child, *args, **kwargs))
 
     def map_sub_array_ref(self, expr, *args, **kwargs):
@@ -126,9 +116,6 @@
 
     def map_resolved_function(self, expr, *args, **kwargs):
         return ResolvedFunction(expr.function)
-=======
-        return type(expr)(expr.type, self.rec(expr.child))
->>>>>>> d3ede00f
 
     map_type_cast = map_type_annotation
 
@@ -347,7 +334,6 @@
         return self.combine(
                 self.rec(child, *args, **kwargs) for child in expr.parameters)
 
-<<<<<<< HEAD
     def map_call_with_kwargs(self, expr, *args):
         # Loopy does not have first-class functions. Do not descend
         # into 'function' attribute of Call.
@@ -355,12 +341,8 @@
                 self.rec(child, *args) for child in expr.parameters+tuple(
                     expr.kw_parameters.values()))
 
-    def map_reduction(self, expr):
-        deps = self.rec(expr.expr)
-=======
     def map_reduction(self, expr, *args, **kwargs):
         deps = self.rec(expr.expr, *args, **kwargs)
->>>>>>> d3ede00f
         return deps - set(p.Variable(iname) for iname in expr.inames)
 
     def map_tagged_variable(self, expr, *args, **kwargs):
