"""UI for kernel creation."""


__copyright__ = "Copyright (C) 2012 Andreas Kloeckner"

__license__ = """
Permission is hereby granted, free of charge, to any person obtaining a copy
of this software and associated documentation files (the "Software"), to deal
in the Software without restriction, including without limitation the rights
to use, copy, modify, merge, publish, distribute, sublicense, and/or sell
copies of the Software, and to permit persons to whom the Software is
furnished to do so, subject to the following conditions:

The above copyright notice and this permission notice shall be included in
all copies or substantial portions of the Software.

THE SOFTWARE IS PROVIDED "AS IS", WITHOUT WARRANTY OF ANY KIND, EXPRESS OR
IMPLIED, INCLUDING BUT NOT LIMITED TO THE WARRANTIES OF MERCHANTABILITY,
FITNESS FOR A PARTICULAR PURPOSE AND NONINFRINGEMENT. IN NO EVENT SHALL THE
AUTHORS OR COPYRIGHT HOLDERS BE LIABLE FOR ANY CLAIM, DAMAGES OR OTHER
LIABILITY, WHETHER IN AN ACTION OF CONTRACT, TORT OR OTHERWISE, ARISING FROM,
OUT OF OR IN CONNECTION WITH THE SOFTWARE OR THE USE OR OTHER DEALINGS IN
THE SOFTWARE.
"""

import numpy as np

from pymbolic.mapper import CSECachingMapperMixin
from pymbolic.primitives import Slice, Variable, Subscript, Call
from loopy.tools import intern_frozenset_of_ids, Optional
from loopy.symbolic import (
        IdentityMapper, WalkMapper, SubArrayRef)
from loopy.kernel.data import (
        InstructionBase,
        MultiAssignmentBase, Assignment,
        SubstitutionRule, AddressSpace, ValueArg)
from loopy.kernel.instruction import (CInstruction, _DataObliviousInstruction,
        CallInstruction)
from loopy.program import iterate_over_kernels_if_given_program
from loopy.diagnostic import LoopyError, warn_with_kernel
import islpy as isl
from islpy import dim_type
from pytools import ProcessLogger

from sys import intern
import loopy.version

import re

import logging
logger = logging.getLogger(__name__)


# {{{ identifier wrangling

_IDENTIFIER_RE = re.compile(r"\b([a-zA-Z_][a-zA-Z0-9_]*)\b")

# source: check_keywords() in isl_stream.c, ISL version 0.17
_ISL_KEYWORDS = frozenset("""
        exists and or implies not infty infinity NaN min max rat true false ceild
        floord mod ceil floor""".split())


def _gather_isl_identifiers(s):
    return set(_IDENTIFIER_RE.findall(s)) - _ISL_KEYWORDS


class UniqueName:
    """A tag for a string that identifies a partial identifier that is to
    be made unique by the UI.
    """

    def __init__(self, name):
        self.name = name

# }}}


# {{{ expand defines

WORD_RE = re.compile(r"\b([a-zA-Z0-9_]+)\b")
BRACE_RE = re.compile(r"\$\{([a-zA-Z0-9_]+)\}")


def expand_defines(insn, defines, single_valued=True):
    replacements = [()]

    processed_defines = set()

    for find_regexp, replace_pattern in [
            (BRACE_RE, r"\$\{%s\}"),
            (WORD_RE, r"\b%s\b"),
            ]:

        for match in find_regexp.finditer(insn):
            define_name = match.group(1)

            # {{{ don't process the same define multiple times

            if define_name in processed_defines:
                # already dealt with
                continue

            processed_defines.add(define_name)

            # }}}

            try:
                value = defines[define_name]
            except KeyError:
                continue

            if isinstance(value, list):
                if single_valued:
                    raise ValueError("multi-valued macro expansion "
                            "not allowed "
                            "in this context (when expanding '%s')" % define_name)

                replacements = [
                        rep+((replace_pattern % define_name, subval),)
                        for rep in replacements
                        for subval in value
                        ]
            else:
                replacements = [
                        rep+((replace_pattern % define_name, value),)
                        for rep in replacements]

    for rep in replacements:
        rep_value = insn
        for pattern, val in rep:
            rep_value = re.sub(pattern, str(val), rep_value)

        yield rep_value


def expand_defines_in_expr(expr, defines):
    from pymbolic.primitives import Variable
    from loopy.symbolic import parse

    def subst_func(var):
        if isinstance(var, Variable):
            try:
                var_value = defines[var.name]
            except KeyError:
                return None
            else:
                return parse(str(var_value))
        else:
            return None

    from loopy.symbolic import SubstitutionMapper, PartialEvaluationMapper
    return PartialEvaluationMapper()(
            SubstitutionMapper(subst_func)(expr))

# }}}


# {{{ instruction options

def get_default_insn_options_dict():
    return {
        "depends_on": frozenset(),
        "depends_on_is_final": False,
        "no_sync_with": frozenset(),
        "groups": frozenset(),
        "conflicts_with_groups": frozenset(),
        "insn_id": None,
        "inames_to_dup": [],
        "priority": 0,
        "within_inames_is_final": False,
        "within_inames": frozenset(),
        "predicates": frozenset(),
        "tags": frozenset(),
        "atomicity": (),
        }


from collections import namedtuple

_NosyncParseResult = namedtuple("_NosyncParseResult", "expr, scope")


def parse_insn_options(opt_dict, options_str, assignee_names=None):
    if options_str is None:
        return opt_dict

    is_with_block = assignee_names is None

    result = opt_dict.copy()

    def parse_nosync_option(opt_value):
        if "@" in opt_value:
            expr, scope = opt_value.split("@")
        else:
            expr = opt_value
            scope = "any"
        allowable_scopes = ("local", "global", "any")
        if scope not in allowable_scopes:
            raise ValueError(
                "unknown scope for nosync option: '%s' "
                "(allowable scopes are %s)" %
                (scope, ", ".join("'%s'" % s for s in allowable_scopes)))
        return _NosyncParseResult(expr, scope)

    for option in options_str.split(","):
        option = option.strip()
        if not option:
            raise RuntimeError("empty option supplied")

        equal_idx = option.find("=")
        if equal_idx == -1:
            opt_key = option
            opt_value = None
        else:
            opt_key = option[:equal_idx].strip()
            opt_value = option[equal_idx+1:].strip()

        if opt_key == "id" and opt_value is not None:
            if is_with_block:
                raise LoopyError("'id' option may not be specified "
                        "in a 'with' block")

            result["insn_id"] = intern(opt_value)

        elif opt_key == "id_prefix" and opt_value is not None:
            result["insn_id"] = UniqueName(opt_value)

        elif opt_key == "priority" and opt_value is not None:
            if is_with_block:
                raise LoopyError("'priority' option may not be specified "
                        "in a 'with' block")

            result["priority"] = int(opt_value)

        elif opt_key == "dup" and opt_value is not None:
            if is_with_block:
                raise LoopyError("'dup' option may not be specified "
                        "in a 'with' block")

            for value in opt_value.split(":"):
                arrow_idx = value.find("->")
                if arrow_idx >= 0:
                    result["inames_to_dup"] = (
                            result.get("inames_to_dup", [])
                            + [(value[:arrow_idx], value[arrow_idx+2:])])
                else:
                    result["inames_to_dup"] = (
                            result.get("inames_to_dup", [])
                            + [(value, None)])

        elif opt_key == "dep" and opt_value is not None:
            if opt_value.startswith("*"):
                result["depends_on_is_final"] = True
                opt_value = (opt_value[1:]).strip()

            result["depends_on"] = result["depends_on"].union(frozenset(
                    intern(dep.strip()) for dep in opt_value.split(":")
                    if dep.strip()))

        elif opt_key == "dep_query" and opt_value is not None:
            from loopy.match import parse_match
            match = parse_match(opt_value)
            result["depends_on"] = result["depends_on"].union(frozenset([match]))

        elif opt_key == "nosync" and opt_value is not None:
            if is_with_block:
                raise LoopyError("'nosync' option may not be specified "
                        "in a 'with' block")

            result["no_sync_with"] = result["no_sync_with"].union(frozenset(
                    (option.expr.strip(), option.scope)
                    for option in (
                            parse_nosync_option(entry)
                            for entry in opt_value.split(":"))
                    if option.expr.strip()))

        elif opt_key == "nosync_query" and opt_value is not None:
            if is_with_block:
                raise LoopyError("'nosync' option may not be specified "
                        "in a 'with' block")

            match_expr, scope = parse_nosync_option(opt_value)

            from loopy.match import parse_match
            match = parse_match(match_expr)
            result["no_sync_with"] = result["no_sync_with"].union(
                    frozenset([(match, scope)]))

        elif opt_key == "groups" and opt_value is not None:
            result["groups"] = frozenset(
                    intern(grp.strip()) for grp in opt_value.split(":")
                    if grp.strip())

        elif opt_key == "conflicts" and opt_value is not None:
            result["conflicts_with_groups"] = frozenset(
                    intern(grp.strip()) for grp in opt_value.split(":")
                    if grp.strip())

        elif opt_key == "inames" and opt_value is not None:
            if opt_value.startswith("+"):
                result["within_inames_is_final"] = False
                opt_value = (opt_value[1:]).strip()
            else:
                result["within_inames_is_final"] = True

            result["within_inames"] = intern_frozenset_of_ids(
                    opt_value.split(":"))

        elif opt_key == "if" and opt_value is not None:
            predicates = opt_value.split(":")
            new_predicates = set()

            for pred in predicates:
                from pymbolic.primitives import LogicalNot
                from loopy.symbolic import parse
                if pred.startswith("!"):
                    from warnings import warn
                    warn("predicates starting with '!' are deprecated. "
                            "Simply use 'not' instead")
                    pred = LogicalNot(parse(pred[1:]))
                else:
                    pred = parse(pred)

                new_predicates.add(pred)

            result["predicates"] = frozenset(new_predicates)

            del predicates
            del new_predicates

        elif opt_key == "tags" and opt_value is not None:
            result["tags"] = frozenset(
                    tag.strip() for tag in opt_value.split(":")
                    if tag.strip())

        elif opt_key == "atomic":
            if is_with_block:
                raise LoopyError("'atomic' option may not be specified "
                        "in a with block")

            if len(assignee_names) != 1:
                raise LoopyError("atomic operations with more than one "
                        "left-hand side not supported")
            assignee_name, = assignee_names

            import loopy as lp
            if opt_value is None:
                result["atomicity"] = result["atomicity"] + (
                        lp.AtomicUpdate(assignee_name),)
            else:
                for v in opt_value.split(":"):
                    if v == "init":
                        result["atomicity"] = result["atomicity"] + (
                                lp.AtomicInit(assignee_name),)
                    else:
                        raise LoopyError("atomicity directive not "
                                "understood: %s"
                                % v)
            del assignee_name

        elif opt_key == "mem_kind":
            opt_value = opt_value.lower().strip()
            if opt_value not in ["local", "global"]:
                raise LoopyError("Unknown memory synchronization type %s specified"
                    " expected, 'local' or 'global'."
                    % opt_value)
            result["mem_kind"] = opt_value

        else:
            raise ValueError(
                    "unrecognized instruction option '%s' "
                    "(maybe a missing/extraneous =value?)"
                    % opt_key)

    return result

# }}}


# {{{ parse one instruction

WITH_OPTIONS_RE = re.compile(
        r"^"
        r"\s*with\s*"
        r"\{(?P<options>.+)\}"
        r"\s*$")

FOR_RE = re.compile(
        r"^"
        r"\s*(for)\s+"
        r"(?P<inames>[ ,\w]*)"
        r"\s*$")

IF_RE = re.compile(
        r"^"
        r"\s*if\s+"
        r"(?P<predicate>.+)"
        r"\s*$")

ELIF_RE = re.compile(
        r"^"
        r"\s*elif\s+"
        r"(?P<predicate>.+)"
        r"\s*$")

ELSE_RE = re.compile(r"^\s*else\s*$")

INSN_RE = re.compile(
        r"^"
        r"\s*"
        r"(?P<lhs>[^{]+?)"
        r"\s*(?<!\:)=\s*"
        r"(?P<rhs>.+?)"
        r"\s*?"
        r"(?:\{(?P<options>.+)\}\s*)?$")

EMPTY_LHS_INSN_RE = re.compile(
        r"^"
        r"\s*"
        r"(?P<rhs>.+?)"
        r"\s*?"
        r"(?:\{(?P<options>.+)\}\s*)?$")

SPECIAL_INSN_RE = re.compile(
        r"^"
        r"\s*"
        r"\.\.\."
        r"\s*"
        r"(?P<kind>[a-z]+?)"
        r"\s*?"
        r"(?:\{(?P<options>.+)\}\s*)?$")

SUBST_RE = re.compile(
        r"^\s*(?P<lhs>.+?)\s*:=\s*(?P<rhs>.+)\s*$")


def check_illegal_options(insn_options, insn_type):
    illegal_options = []
    if insn_type not in ["gbarrier", "lbarrier"]:
        illegal_options.append("mem_kind")

    bad_options = [x for x in illegal_options if x in insn_options]
    if bad_options:
        raise LoopyError("Cannot supply option(s) '%s' to instruction type '%s'" %
                         ", ".join(bad_options), insn_type)


def parse_insn(groups, insn_options):
    """
    :return: a tuple ``(insn, inames_to_dup)``, where insn is a
        :class:`Assignment`, a :class:`CallInstruction`,
        or a :class:`SubstitutionRule`
        and *inames_to_dup* is None or a list of tuples `(old, new)`.
    """

    from loopy.symbolic import parse

    if "lhs" in groups:
        try:
            lhs = parse(groups["lhs"])
        except Exception:
            print("While parsing left hand side '%s', "
                    "the following error occurred:" % groups["lhs"])
            raise
    else:
        lhs = ()

    try:
        rhs = parse(groups["rhs"])
    except Exception:
        print("While parsing right hand side '%s', "
                "the following error occurred:" % groups["rhs"])
        raise

    from pymbolic.primitives import Variable, Subscript, Lookup
    from loopy.symbolic import TypeAnnotation

    if not isinstance(lhs, tuple):
        lhs = (lhs,)

    temp_var_types = []
    new_lhs = []
    assignee_names = []

    for lhs_i in lhs:
        if isinstance(lhs_i, TypeAnnotation):
            assert isinstance(lhs_i.type, Optional)
            temp_var_types.append(lhs_i.type)
            lhs_i = lhs_i.child
        else:
            temp_var_types.append(Optional())

        inner_lhs_i = lhs_i
        if isinstance(inner_lhs_i, Lookup):
            inner_lhs_i = inner_lhs_i.aggregate

        from loopy.symbolic import LinearSubscript
        if isinstance(inner_lhs_i, Variable):
            assignee_names.append(inner_lhs_i.name)
        elif isinstance(inner_lhs_i, (Subscript, LinearSubscript)):
            assignee_names.append(inner_lhs_i.aggregate.name)
        elif isinstance(inner_lhs_i, SubArrayRef):
            assignee_names.append(inner_lhs_i.subscript.aggregate.name)
        else:
            raise LoopyError("left hand side of assignment '%s' must "
                    "be variable, subscript or a SubArrayRef" % (lhs_i,))

        new_lhs.append(lhs_i)

    lhs = tuple(new_lhs)
    temp_var_types = tuple(temp_var_types)
    del new_lhs

    insn_options = parse_insn_options(
            insn_options.copy(),
            groups["options"],
            assignee_names=assignee_names)

    # check for bad options
    check_illegal_options(insn_options, "assignment")

    insn_id = insn_options.pop("insn_id", None)
    inames_to_dup = insn_options.pop("inames_to_dup", [])

    kwargs = dict(
                id=(
                    intern(insn_id)
                    if isinstance(insn_id, str)
                    else insn_id),
                **insn_options)

    from loopy.kernel.instruction import make_assignment
    return make_assignment(
            lhs, rhs, temp_var_types, **kwargs
            ), inames_to_dup

# }}}


# {{{ parse_subst_rule

def parse_subst_rule(groups):
    from loopy.symbolic import parse
    try:
        lhs = parse(groups["lhs"])
    except Exception:
        print("While parsing left hand side '%s', "
                "the following error occurred:" % groups["lhs"])
        raise

    try:
        rhs = parse(groups["rhs"])
    except Exception:
        print("While parsing right hand side '%s', "
                "the following error occurred:" % groups["rhs"])
        raise

    from pymbolic.primitives import Variable, Call
    if isinstance(lhs, Variable):
        subst_name = lhs.name
        arg_names = []
    elif isinstance(lhs, Call):
        if not isinstance(lhs.function, Variable):
            raise RuntimeError("Invalid substitution rule left-hand side")
        subst_name = lhs.function.name
        arg_names = []

        for i, arg in enumerate(lhs.parameters):
            if not isinstance(arg, Variable):
                raise RuntimeError("Invalid substitution rule "
                                "left-hand side: %s--arg number %d "
                                "is not a variable" % (lhs, i))
            arg_names.append(arg.name)
    else:
        raise RuntimeError("Invalid substitution rule left-hand side")

    return SubstitutionRule(
            name=subst_name,
            arguments=tuple(arg_names),
            expression=rhs)

# }}}


# {{{ parse_special_insn

def parse_special_insn(groups, insn_options):
    insn_options = parse_insn_options(
            insn_options.copy(),
            groups["options"],
            assignee_names=())

    del insn_options["atomicity"]

    insn_id = insn_options.pop("insn_id", None)
    inames_to_dup = insn_options.pop("inames_to_dup", [])

    kwargs = dict(
                id=(
                    intern(insn_id)
                    if isinstance(insn_id, str)
                    else insn_id),
                **insn_options)

    from loopy.kernel.instruction import NoOpInstruction, BarrierInstruction
    special_insn_kind = groups["kind"]
    # check for bad options
    check_illegal_options(insn_options, special_insn_kind)

    if special_insn_kind == "gbarrier":
        cls = BarrierInstruction
        kwargs["synchronization_kind"] = "global"
    elif special_insn_kind == "lbarrier":
        cls = BarrierInstruction
        kwargs["synchronization_kind"] = "local"
    elif special_insn_kind == "nop":
        cls = NoOpInstruction
    else:
        raise LoopyError(
            "invalid kind of special instruction: '%s'" % special_insn_kind)

    return cls(**kwargs), inames_to_dup

# }}}


# {{{ parse_instructions

_PAREN_PAIRS = {
        "(": (+1, "("),
        ")": (-1, "("),
        "[": (+1, "["),
        "]": (-1, "["),
        "{": (+1, "{"),
        "}": (-1, "}"),
        }


def _count_open_paren_symbols(s):
    result = 0
    for c in s:
        val = _PAREN_PAIRS.get(c)
        if val is not None:
            increment, cls = val
            result += increment

    return result


def parse_instructions(instructions, defines):
    if isinstance(instructions, str):
        instructions = [instructions]

    substitutions = {}

    new_instructions = []

    # {{{ pass 1: interning, comments, whitespace

    for insn in instructions:
        if isinstance(insn, SubstitutionRule):
            substitutions[insn.name] = insn
            continue

        elif isinstance(insn, InstructionBase):
            def intern_if_str(s):
                if isinstance(s, str):
                    return intern(s)
                else:
                    return s

            new_instructions.append(
                    insn.copy(
                        id=intern(insn.id) if isinstance(insn.id, str) else insn.id,
                        depends_on=frozenset(intern_if_str(dep)
                            for dep in insn.depends_on),
                        groups=frozenset(intern(grp) for grp in insn.groups),
                        conflicts_with_groups=frozenset(
                            intern(grp) for grp in insn.conflicts_with_groups),
                        within_inames=frozenset(
                            intern(iname) for iname in insn.within_inames),
                        ))
            continue

        elif not isinstance(insn, str):
            raise TypeError("Instructions must be either an Instruction "
                    "instance or a parseable string. got '%s' instead."
                    % type(insn))

        for insn in insn.split("\n"):
            comment_start = insn.find("#")
            if comment_start >= 0:
                insn = insn[:comment_start]

            insn = insn.strip()
            if not insn:
                continue

            new_instructions.append(insn)

    # }}}

    instructions = new_instructions
    new_instructions = []

    # {{{ pass 2: join-by-paren

    insn_buffer = None

    for i, insn in enumerate(instructions):
        if isinstance(insn, InstructionBase):
            if insn_buffer is not None:
                raise LoopyError("cannot join instruction lines "
                        "by paren-like delimiters "
                        "across InstructionBase instance at instructions index %d"
                        % i)

            new_instructions.append(insn)
        else:
            if insn_buffer is not None:
                insn_buffer = insn_buffer + " " + insn
                if _count_open_paren_symbols(insn_buffer) == 0:
                    new_instructions.append(insn_buffer)
                    insn_buffer = None

            else:
                if _count_open_paren_symbols(insn) == 0:
                    new_instructions.append(insn)
                else:
                    insn_buffer = insn

    if insn_buffer is not None:
        raise LoopyError("unclosed paren-like delimiter at end of 'instructions' "
                "while attempting to join lines by paren-like delimiters")

    # }}}

    instructions = new_instructions
    new_instructions = []

    # {{{ pass 3: defines

    for insn in instructions:
        if isinstance(insn, InstructionBase):
            new_instructions.append(insn)
        else:
            for sub_insn in expand_defines(insn, defines, single_valued=False):
                new_instructions.append(sub_insn)

    # }}}

    instructions = new_instructions
    new_instructions = []

    inames_to_dup = []  # one for each parsed_instruction

    # {{{ pass 4: parsing

    insn_options_stack = [get_default_insn_options_dict()]
    if_predicates_stack = [
            {"predicates": frozenset(),
                "insn_predicates": frozenset()}]

    for insn in instructions:
        if isinstance(insn, InstructionBase):
            local_w_inames = insn_options_stack[-1]["within_inames"]

            if insn.within_inames_is_final:
                if not (local_w_inames <= insn.within_inames):
                    raise LoopyError("non-parsed instruction '%s' without "
                            "inames '%s' (but with final iname dependencies) "
                            "found inside 'for'/'with' block for inames "
                            "'%s'" % (
                                insn.id,
                                ", ".join(local_w_inames - insn.within_inames),
                                local_w_inames))

            else:
                # not final, add inames from current scope
                kwargs = {}
                if insn.id is None:
                    kwargs["id"] = insn_options_stack[-1]["insn_id"]

                insn = insn.copy(
                        within_inames=insn.within_inames | local_w_inames,
                        within_inames_is_final=(
                            # If it's inside a for/with block, then it's
                            # final now.
                            bool(local_w_inames)),
                        depends_on=(
                            (insn.depends_on
                                | insn_options_stack[-1]["depends_on"])
                            if insn_options_stack[-1]["depends_on"] is not None
                            else insn.depends_on),
                        tags=(
                            insn.tags
                            | insn_options_stack[-1]["tags"]),
                        predicates=(
                            insn.predicates
                            | insn_options_stack[-1]["predicates"]),
                        groups=(
                            insn.groups
                            | insn_options_stack[-1]["groups"]),
                        conflicts_with_groups=(
                            insn.conflicts_with_groups
                            | insn_options_stack[-1]["conflicts_with_groups"]),
                        **kwargs)

            new_instructions.append(insn)
            inames_to_dup.append([])

            del local_w_inames

            continue

        with_options_match = WITH_OPTIONS_RE.match(insn)
        if with_options_match is not None:
            insn_options_stack.append(
                    parse_insn_options(
                        insn_options_stack[-1],
                        with_options_match.group("options")))
            # check for bad options
            check_illegal_options(insn_options_stack[-1], "with-block")
            continue

        for_match = FOR_RE.match(insn)
        if for_match is not None:
            options = insn_options_stack[-1].copy()
            added_inames = frozenset(
                    iname.strip()
                    for iname in for_match.group("inames").split(",")
                    if iname.strip())
            if not added_inames:
                raise LoopyError("'for' without inames encountered")

            options["within_inames"] = (
                    options.get("within_inames", frozenset())
                    | added_inames)
            options["within_inames_is_final"] = True

            insn_options_stack.append(options)
            del options
            continue

        if_match = IF_RE.match(insn)
        if if_match is not None:
            options = insn_options_stack[-1].copy()
            predicate = if_match.group("predicate")
            if not predicate:
                raise LoopyError("'if' without predicate encountered")

            from loopy.symbolic import parse
            predicate = parse(predicate)

            options["predicates"] = (
                    options.get("predicates", frozenset())
                    | frozenset([predicate]))

            insn_options_stack.append(options)

            #add to the if_stack
            if_options = options.copy()
            if_options["insn_predicates"] = options["predicates"]
            if_predicates_stack.append(if_options)
            del options
            del predicate
            continue

        elif_match = ELIF_RE.match(insn)
        else_match = ELSE_RE.match(insn)
        if elif_match is not None or else_match is not None:
            prev_predicates = insn_options_stack[-1].get(
                    "predicates", frozenset())
            last_if_predicates = if_predicates_stack[-1].get(
                    "predicates", frozenset())
            insn_options_stack.pop()
            if_predicates_stack.pop()

            outer_predicates = insn_options_stack[-1].get(
                    "predicates", frozenset())
            last_if_predicates = last_if_predicates - outer_predicates

            if elif_match is not None:
                predicate = elif_match.group("predicate")
                if not predicate:
                    raise LoopyError("'elif' without predicate encountered")
                from loopy.symbolic import parse
                predicate = parse(predicate)

                additional_preds = frozenset([predicate])
                del predicate

            else:
                assert else_match is not None
                if not last_if_predicates:
                    raise LoopyError("'else' without 'if'/'elif' encountered")
                additional_preds = frozenset()

            options = insn_options_stack[-1].copy()
            if_options = insn_options_stack[-1].copy()

            from pymbolic.primitives import LogicalNot
            options["predicates"] = (
                    options.get("predicates", frozenset())
                    | outer_predicates
                    | prev_predicates - last_if_predicates
                    | frozenset(
                        LogicalNot(pred) for pred in last_if_predicates)
                    | additional_preds
                    )
            if_options["predicates"] = additional_preds
            #hold on to this for comparison / stack popping later
            if_options["insn_predicates"] = options["predicates"]

            insn_options_stack.append(options)
            if_predicates_stack.append(if_options)

            del options
            del additional_preds
            del last_if_predicates

            continue

        if insn == "end":
            obj = insn_options_stack.pop()
            #if this object is the end of an if statement
            if obj["predicates"] == if_predicates_stack[-1]["insn_predicates"] and\
                    if_predicates_stack[-1]["insn_predicates"] and\
                    obj["within_inames"] == if_predicates_stack[-1]["within_inames"]:
                if_predicates_stack.pop()
            continue

        insn_match = SPECIAL_INSN_RE.match(insn)
        if insn_match is not None:
            insn, insn_inames_to_dup = parse_special_insn(
                    insn_match.groupdict(), insn_options_stack[-1])
            new_instructions.append(insn)
            inames_to_dup.append(insn_inames_to_dup)
            continue

        subst_match = SUBST_RE.match(insn)
        if subst_match is not None:
            subst = parse_subst_rule(subst_match.groupdict())
            substitutions[subst.name] = subst
            continue

        insn_match = INSN_RE.match(insn)
        if insn_match is not None:
            insn, insn_inames_to_dup = parse_insn(
                    insn_match.groupdict(), insn_options_stack[-1])
            new_instructions.append(insn)
            inames_to_dup.append(insn_inames_to_dup)
            continue

        insn_match = EMPTY_LHS_INSN_RE.match(insn)
        if insn_match is not None:
            insn, insn_inames_to_dup = parse_insn(
                    insn_match.groupdict(), insn_options_stack[-1])
            new_instructions.append(insn)
            inames_to_dup.append(insn_inames_to_dup)
            continue

        raise LoopyError("instruction parse error: %s" % insn)

    if len(insn_options_stack) != 1:
        raise LoopyError("unbalanced number of 'for'/'with' and 'end' "
                "declarations")

    # }}}

    return new_instructions, inames_to_dup, substitutions

# }}}


# {{{ domain parsing

EMPTY_SET_DIMS_RE = re.compile(r"^\s*\{\s*\:")
SET_DIMS_RE = re.compile(r"^\s*\{\s*\[([a-zA-Z0-9_, ]+)\]\s*\:")


def _find_inames_in_set(dom_str):
    empty_match = EMPTY_SET_DIMS_RE.match(dom_str)
    if empty_match is not None:
        return set()

    match = SET_DIMS_RE.match(dom_str)
    if match is None:
        raise RuntimeError("invalid syntax for domain '%s'" % dom_str)

    result = {iname.strip() for iname in match.group(1).split(",")
            if iname.strip()}

    return result


EX_QUANT_RE = re.compile(r"\bexists\s+([a-zA-Z0-9])\s*\:")


def _find_existentially_quantified_inames(dom_str):
    return {ex_quant.group(1) for ex_quant in EX_QUANT_RE.finditer(dom_str)}


def parse_domains(domains, defines):
    if isinstance(domains, (isl.BasicSet, str)):
        domains = [domains]

    result = []
    used_inames = set()

    for dom in domains:
        if isinstance(dom, str):
            dom, = expand_defines(dom, defines)

            if not dom.lstrip().startswith("["):
                # i.e. if no parameters are already given
                parameters = (_gather_isl_identifiers(dom)
                        - _find_inames_in_set(dom)
                        - _find_existentially_quantified_inames(dom))
                dom = "[{}] -> {}".format(",".join(sorted(parameters)), dom)

            try:
                dom = isl.BasicSet.read_from_str(isl.DEFAULT_CONTEXT, dom)
            except Exception:
                print("failed to parse domain '%s'" % dom)
                raise
        else:
            assert isinstance(dom, (isl.Set, isl.BasicSet))
            # assert dom.get_ctx() == ctx

        if isinstance(dom, isl.Set):
            from loopy.isl_helpers import convexify
            dom = convexify(dom)

        for i_iname in range(dom.dim(dim_type.set)):
            iname = dom.get_dim_name(dim_type.set, i_iname)

            if iname is None:
                raise RuntimeError("domain '%s' provided no iname at index "
                        "%d (redefined iname?)" % (dom, i_iname))

            if iname in used_inames:
                raise RuntimeError("domain '%s' redefines iname '%s' "
                        "that is part of a previous domain" % (dom, iname))

            used_inames.add(iname)

        result.append(dom)

    return result

# }}}


# {{{ guess kernel args (if requested)

class IndexRankFinder(CSECachingMapperMixin, WalkMapper):
    def __init__(self, arg_name):
        self.arg_name = arg_name
        self.index_ranks = []

    def map_subscript(self, expr):
        WalkMapper.map_subscript(self, expr)

        from pymbolic.primitives import Variable
        assert isinstance(expr.aggregate, Variable)

        if expr.aggregate.name == self.arg_name:
            if not isinstance(expr.index, tuple):
                self.index_ranks.append(1)
            else:
                self.index_ranks.append(len(expr.index))

    def map_common_subexpression_uncached(self, expr):
        if not self.visit(expr):
            return

        self.rec(expr.child)
        self.post_visit(expr)


class ArgumentGuesser:
    def __init__(self, domains, instructions, temporary_variables,
            subst_rules, default_offset):
        self.domains = domains
        self.instructions = instructions
        self.temporary_variables = temporary_variables
        self.subst_rules = subst_rules
        self.default_offset = default_offset

        from loopy.symbolic import SubstitutionRuleExpander
        self.submap = SubstitutionRuleExpander(subst_rules)

        self.all_inames = set()
        for dom in domains:
            self.all_inames.update(dom.get_var_names(dim_type.set))

        all_params = set()
        for dom in domains:
            all_params.update(dom.get_var_names(dim_type.param))
        self.all_params = all_params - self.all_inames

        self.all_names = set()
        self.all_written_names = set()
        from loopy.symbolic import get_dependencies
        for insn in instructions:
            for pred in insn.predicates:
                self.all_names.update(get_dependencies(self.submap(pred)))

            if isinstance(insn, MultiAssignmentBase):
                for assignee_var_name in insn.assignee_var_names():
                    self.all_written_names.add(assignee_var_name)

                self.all_names.update(get_dependencies(
                    self.submap(insn.assignees)))
                self.all_names.update(get_dependencies(
                    self.submap(insn.expression)))

    def find_index_rank(self, name):
        irf = IndexRankFinder(name)

        def run_irf(expr):
            irf(self.submap(expr))
            return expr

        for insn in self.instructions:
            insn.with_transformed_expressions(run_irf)

        if not irf.index_ranks:
            return 0
        else:
            from pytools import single_valued
            return single_valued(irf.index_ranks)

    def make_new_arg(self, arg_name):
        arg_name = arg_name.strip()
        import loopy as lp
        from loopy.kernel.data import ValueArg, ArrayArg

        if arg_name in self.all_params:
            return ValueArg(arg_name)

        if arg_name in self.all_written_names:
            # It's not a temp var, and thereby not a domain parameter--the only
            # other writable type of variable is an argument.

            return ArrayArg(arg_name,
                    shape=lp.auto,
                    offset=self.default_offset,
                    address_space=AddressSpace.GLOBAL)

        irank = self.find_index_rank(arg_name)
        if irank == 0:
            # read-only, no indices
            return ValueArg(arg_name)
        else:
            return ArrayArg(
                    arg_name, shape=lp.auto, offset=self.default_offset,
                    address_space=AddressSpace.GLOBAL)

    def convert_names_to_full_args(self, kernel_args):
        new_kernel_args = []

        for arg in kernel_args:
            if isinstance(arg, str) and arg != "...":
                new_kernel_args.append(self.make_new_arg(arg))
            else:
                new_kernel_args.append(arg)

        return new_kernel_args

    def guess_kernel_args_if_requested(self, kernel_args):
        # Ellipsis is syntactically allowed in Py3.
        if "..." not in kernel_args and Ellipsis not in kernel_args:
            return kernel_args

        kernel_args = [arg for arg in kernel_args
                if arg is not Ellipsis and arg != "..."]

        # {{{ find names that are *not* arguments

        temp_var_names = set(self.temporary_variables.keys())

        for insn in self.instructions:
            if isinstance(insn, MultiAssignmentBase):
                for assignee_var_name, temp_var_type in zip(
                        insn.assignee_var_names(),
                        insn.temp_var_types):
                    if temp_var_type.has_value:
                        temp_var_names.add(assignee_var_name)

        # }}}

        # {{{ find existing and new arg names

        existing_arg_names = set()
        for arg in kernel_args:
            existing_arg_names.add(arg.name)

        not_new_arg_names = existing_arg_names | temp_var_names | self.all_inames

        from loopy.kernel.data import ArrayBase
        from loopy.symbolic import get_dependencies
        for arg in kernel_args:
            if isinstance(arg, ArrayBase):
                if isinstance(arg.shape, tuple):
                    self.all_names.update(
                            get_dependencies(arg.shape))

        new_arg_names = (self.all_names | self.all_params) - not_new_arg_names

        # }}}

        for arg_name in sorted(new_arg_names):
            kernel_args.append(self.make_new_arg(arg_name))

        return kernel_args

# }}}


# {{{ sanity checking

def check_for_duplicate_names(knl):
    name_to_source = {}

    def add_name(name, source):
        if name in name_to_source:
            raise RuntimeError("invalid %s name '%s'--name already used as "
                    "%s" % (source, name, name_to_source[name]))

        name_to_source[name] = source

    for name in knl.all_inames():
        add_name(name, "iname")
    for arg in knl.args:
        add_name(arg.name, "argument")
    for name in knl.temporary_variables:
        add_name(name, "temporary")
    for name in knl.substitutions:
        add_name(name, "substitution")


def check_for_nonexistent_iname_deps(knl):
    for insn in knl.instructions:
        if not set(insn.within_inames) <= knl.all_inames():
            raise ValueError("In instruction '%s': "
                    "cannot force dependency on inames '%s'--"
                    "they don't exist" % (
                        insn.id,
                        ",".join(
                            set(insn.within_inames)-knl.all_inames())))


def check_for_multiple_writes_to_loop_bounds(knl):
    from islpy import dim_type

    domain_parameters = set()
    for dom in knl.domains:
        domain_parameters.update(dom.get_space().get_var_dict(dim_type.param))

    temp_var_domain_parameters = domain_parameters & set(
            knl.temporary_variables)

    wmap = knl.writer_map()
    for tvpar in temp_var_domain_parameters:
        par_writers = wmap[tvpar]
        if len(par_writers) != 1:
            raise RuntimeError("there must be exactly one write "
                    "to data-dependent domain parameter '%s' (found %d)"
                    % (tvpar, len(par_writers)))


def check_written_variable_names(knl):
    admissible_vars = (
            {arg.name for arg in knl.args}
            | set(knl.temporary_variables.keys()))

    for insn in knl.instructions:
        for var_name in insn.assignee_var_names():
            if var_name not in admissible_vars:
                raise RuntimeError("variable '%s' not declared or not "
                        "allowed for writing" % var_name)

# }}}


# {{{ expand common subexpressions into assignments

class CSEToAssignmentMapper(IdentityMapper):
    def __init__(self, add_assignment):
        self.add_assignment = add_assignment
        self.expr_to_var = {}

    def map_reduction(self, expr, additional_inames):
        additional_inames = additional_inames | frozenset(expr.inames)

        return super().map_reduction(
                expr, additional_inames)

    def map_common_subexpression(self, expr, additional_inames):
        try:
            return self.expr_to_var[expr.child]
        except KeyError:
            from loopy.symbolic import TypedCSE
            if isinstance(expr, TypedCSE):
                dtype = expr.dtype
            else:
                dtype = None

            child = self.rec(expr.child, additional_inames)
            from pymbolic.primitives import Variable
            if isinstance(child, Variable):
                return child

            var_name = self.add_assignment(
                    expr.prefix, child, dtype, additional_inames)
            var = Variable(var_name)
            self.expr_to_var[expr.child] = var
            return var


def expand_cses(instructions, inames_to_dup, cse_prefix="cse_expr"):
    def add_assignment(base_name, expr, dtype, additional_inames):
        if base_name is None:
            base_name = "var"

        new_var_name = var_name_gen(base_name)

        if dtype is not None:
            dtype = np.dtype(dtype)

        import loopy as lp
        from loopy.kernel.data import TemporaryVariable
        new_temp_vars.append(TemporaryVariable(
                name=new_var_name,
                dtype=dtype,
                address_space=lp.auto,
                shape=()))

        from pymbolic.primitives import Variable
        new_insn = Assignment(
                id=None,
                assignee=Variable(new_var_name),
                expression=expr,
                predicates=insn.predicates,
                within_inames=insn.within_inames | additional_inames,
                within_inames_is_final=insn.within_inames_is_final,
                )
        newly_created_insn_ids.add(new_insn.id)
        new_insns.append(new_insn)
        if insn_inames_to_dup:
            raise LoopyError("in-line iname duplication not allowed in "
                    "an instruction containing a tagged common "
                    "subexpression (found in instruction '%s')"
                    % insn)

        new_inames_to_dup.append(insn_inames_to_dup)

        return new_var_name

    cseam = CSEToAssignmentMapper(add_assignment=add_assignment)

    new_insns = []
    new_inames_to_dup = []

    from pytools import UniqueNameGenerator
    var_name_gen = UniqueNameGenerator(forced_prefix=cse_prefix)

    newly_created_insn_ids = set()
    new_temp_vars = []

    for insn, insn_inames_to_dup in zip(instructions, inames_to_dup):
        if isinstance(insn, MultiAssignmentBase):
            new_insns.append(insn.copy(
                expression=cseam(insn.expression, frozenset())))
            new_inames_to_dup.append(insn_inames_to_dup)
        else:
            new_insns.append(insn)
            new_inames_to_dup.append(insn_inames_to_dup)

    return new_insns, new_inames_to_dup, new_temp_vars

# }}}


# {{{ add_sequential_dependencies

def add_sequential_dependencies(knl):
    new_insns = []
    prev_insn = None
    for insn in knl.instructions:
        depon = insn.depends_on
        if depon is None:
            depon = frozenset()

        if prev_insn is not None:
            depon = depon | frozenset((prev_insn.id,))

        insn = insn.copy(
                depends_on=depon,
                depends_on_is_final=True)

        new_insns.append(insn)

        prev_insn = insn

    return knl.copy(instructions=new_insns)

# }}}


# {{{ temporary variable creation

def create_temporaries(knl, default_order):
    new_insns = []
    new_temp_vars = knl.temporary_variables.copy()

    import loopy as lp

    for insn in knl.instructions:
        if isinstance(insn, MultiAssignmentBase):
            for assignee_name, temp_var_type in zip(
                    insn.assignee_var_names(),
                    insn.temp_var_types):

                if not temp_var_type.has_value:
                    continue

                if assignee_name in new_temp_vars:
                    raise RuntimeError("cannot create temporary variable '%s'--"
                            "already exists" % assignee_name)
                if assignee_name in knl.arg_dict:
                    raise RuntimeError("cannot create temporary variable '%s'--"
                            "already exists as argument" % assignee_name)

                logger.debug("%s: creating temporary %s"
                        % (knl.name, assignee_name))

                new_temp_vars[assignee_name] = lp.TemporaryVariable(
                        name=assignee_name,
                        dtype=temp_var_type.value,
                        address_space=lp.auto,
                        base_indices=lp.auto,
                        shape=lp.auto,
                        order=default_order,
                        target=knl.target)

            if isinstance(insn, Assignment):
                insn = insn.copy(temp_var_type=Optional())
            else:
                insn = insn.copy(temp_var_types=(Optional(),) * len(insn.assignees))

        new_insns.append(insn)

    return knl.copy(
            instructions=new_insns,
            temporary_variables=new_temp_vars)

# }}}


# {{{ determine shapes of temporaries

def find_shapes_of_vars(knl, var_names, feed_expression):
    from loopy.symbolic import BatchedAccessRangeMapper, SubstitutionRuleExpander
    submap = SubstitutionRuleExpander(knl.substitutions)

    armap = BatchedAccessRangeMapper(knl, var_names)

    def run_through_armap(expr, inames):
        armap(submap(expr), inames)
        return expr

    feed_expression(run_through_armap)

    var_to_base_indices = {}
    var_to_shape = {}
    var_to_error = {}

    from loopy.diagnostic import StaticValueFindingError

    for var_name in var_names:
        access_range = armap.access_ranges[var_name]
        bad_subscripts = armap.bad_subscripts[var_name]

        if access_range is not None:
            try:
                base_indices, shape = list(zip(*[
                        knl.cache_manager.base_index_and_length(
                            access_range, i)
                        for i in range(access_range.dim(dim_type.set))]))
            except StaticValueFindingError as e:
                var_to_error[var_name] = str(e)
                continue

        else:
            if bad_subscripts:
                raise RuntimeError("cannot determine access range for '%s': "
                        "undetermined index in subscript(s) '%s'"
                        % (var_name, ", ".join(
                                str(i) for i in bad_subscripts)))

            # no subscripts found, let's call it a scalar
            base_indices = ()
            shape = ()

        var_to_base_indices[var_name] = base_indices
        var_to_shape[var_name] = shape

    return var_to_base_indices, var_to_shape, var_to_error


def determine_shapes_of_temporaries(knl):
    new_temp_vars = knl.temporary_variables.copy()

    import loopy as lp

    vars_needing_shape_inference = set()

    for tv in knl.temporary_variables.values():
        if tv.shape is lp.auto or tv.base_indices is lp.auto:
            vars_needing_shape_inference.add(tv.name)

    def feed_all_expressions(receiver):
        for insn in knl.instructions:
            insn.with_transformed_expressions(
                lambda expr: receiver(expr, knl.insn_inames(insn)))

    var_to_base_indices, var_to_shape, var_to_error = (
        find_shapes_of_vars(
                knl, vars_needing_shape_inference, feed_all_expressions))

    # {{{ fall back to legacy method

    if len(var_to_error) > 0:
        vars_needing_shape_inference = set(var_to_error.keys())

        for varname, err in var_to_error.items():
            warn_with_kernel(knl, "temp_shape_fallback",
                             "Had to fall back to legacy method of determining "
                             "shape of temporary '%s' because: %s"
                             % (varname, err))

        def feed_assignee_of_instruction(receiver):
            for insn in knl.instructions:
                for assignee in insn.assignees:
                    receiver(assignee, knl.insn_inames(insn))

        var_to_base_indices_fallback, var_to_shape_fallback, var_to_error = (
            find_shapes_of_vars(
                    knl, vars_needing_shape_inference, feed_assignee_of_instruction))

        if len(var_to_error) > 0:
            # No way around errors: propagate an exception upward.
            formatted_errors = (
                "\n\n".join("'{}': {}".format(varname, var_to_error[varname])
                for varname in sorted(var_to_error.keys())))

            raise LoopyError("got the following exception(s) trying to find the "
                    "shape of temporary variables: %s" % formatted_errors)

        var_to_base_indices.update(var_to_base_indices_fallback)
        var_to_shape.update(var_to_shape_fallback)

    # }}}

    new_temp_vars = {}

    for tv in knl.temporary_variables.values():
        if tv.base_indices is lp.auto:
            tv = tv.copy(base_indices=var_to_base_indices[tv.name])
        if tv.shape is lp.auto:
            tv = tv.copy(shape=var_to_shape[tv.name])
        new_temp_vars[tv.name] = tv

    return knl.copy(temporary_variables=new_temp_vars)

# }}}


# {{{ expand defines in shapes

def expand_defines_in_shapes(kernel, defines):
    from loopy.kernel.array import ArrayBase
    from loopy.kernel.creation import expand_defines_in_expr

    def expr_map(expr):
        return expand_defines_in_expr(expr, defines)

    processed_args = []
    for arg in kernel.args:
        if isinstance(arg, ArrayBase):
            arg = arg.map_exprs(expr_map)

        processed_args.append(arg)

    processed_temp_vars = {}
    for tv in kernel.temporary_variables.values():
        processed_temp_vars[tv.name] = tv.map_exprs(expr_map)

    return kernel.copy(
            args=processed_args,
            temporary_variables=processed_temp_vars,
            )

# }}}


# {{{ guess argument shapes

def guess_arg_shape_if_requested(kernel, default_order):
    new_args = []

    import loopy as lp
    from loopy.kernel.array import ArrayBase
    from loopy.kernel.tools import guess_var_shape

    for arg in kernel.args:
        if isinstance(arg, ArrayBase) and arg.shape is lp.auto:
            shape = guess_var_shape(kernel, arg.name)

            if arg.shape is lp.auto:
                arg = arg.copy(shape=shape)

        new_args.append(arg)

    return kernel.copy(args=new_args)

# }}}


# {{{ apply default_order to args

def apply_default_order_to_args(kernel, default_order):
    from loopy.kernel.array import ArrayBase

    processed_args = []
    for arg in kernel.args:
        if isinstance(arg, ArrayBase) and arg.order is None:
            arg = arg.copy(order=default_order)
        processed_args.append(arg)

    return kernel.copy(args=processed_args)

# }}}


# {{{ resolve instruction dependencies

WILDCARD_SYMBOLS = "*?["


def _is_wildcard(s):
    return any(c in s for c in WILDCARD_SYMBOLS)


def _resolve_dependencies(what, knl, insn, deps):
    from loopy.transform.instruction import find_instructions_in_single_kernel
    from loopy.match import MatchExpressionBase

    new_deps = []

    for dep in deps:
        found_any = False

        if isinstance(dep, MatchExpressionBase):
            for new_dep in find_instructions_in_single_kernel(knl, dep):
                if new_dep.id != insn.id:
                    new_deps.append(new_dep.id)
                    found_any = True
        elif _is_wildcard(dep):
            from fnmatch import fnmatchcase
            for other_insn in knl.instructions:
                if other_insn.id != insn.id and fnmatchcase(other_insn.id, dep):
                    new_deps.append(other_insn.id)
                    found_any = True
        else:
            if dep in knl.id_to_insn:
                new_deps.append(dep)
                found_any = True

        if not found_any and knl.options.check_dep_resolution:
            raise LoopyError("instruction '%s' declared %s on '%s', "
                    "which did not resolve to any instruction present in the "
                    "kernel '%s'. Set the kernel option 'check_dep_resolution'"
                    "to False to disable this check."
                    % (insn.id, what, dep, knl.name))

    for dep_id in new_deps:
        if dep_id not in knl.id_to_insn:
            raise LoopyError("instruction '%s' depends on instruction id '%s', "
                    "which was not found" % (insn.id, dep_id))

    return frozenset(new_deps)


def resolve_dependencies(knl):
    new_insns = []

    for insn in knl.instructions:
        new_insns.append(insn.copy(
            depends_on=_resolve_dependencies(
                "a dependency", knl, insn, insn.depends_on),
            no_sync_with=frozenset(
                (resolved_insn_id, nosync_scope)
                for nosync_dep, nosync_scope in insn.no_sync_with
                for resolved_insn_id in
                _resolve_dependencies("nosync", knl, insn, (nosync_dep,))),
            ))

    return knl.copy(instructions=new_insns)

# }}}


# {{{ add used inames deps

def add_used_inames(knl):
    new_insns = []

    for insn in knl.instructions:
        deps = insn.read_dependency_names() | insn.write_dependency_names()
        iname_deps = deps & knl.all_inames()

        new_within_inames = insn.within_inames | iname_deps

        if new_within_inames != insn.within_inames:
            insn = insn.copy(within_inames=new_within_inames)

        new_insns.append(insn)

    return knl.copy(instructions=new_insns)

# }}}


# {{{ add inferred iname deps

def add_inferred_inames(knl):
    from loopy.kernel.tools import find_all_insn_inames
    insn_inames = find_all_insn_inames(knl)

    return knl.copy(instructions=[
            insn.copy(within_inames=insn_inames[insn.id])
            for insn in knl.instructions])

# }}}


# {{{ apply single-writer heuristic

@iterate_over_kernels_if_given_program
def apply_single_writer_depencency_heuristic(kernel, warn_if_used=True):
    logger.debug("%s: default deps" % kernel.name)

    from loopy.transform.subst import expand_subst
    expanded_kernel = expand_subst(kernel)

    writer_map = kernel.writer_map()

    arg_names = {arg.name for arg in kernel.args}

    var_names = arg_names | set(kernel.temporary_variables.keys())

    dep_map = {
            insn.id: insn.read_dependency_names() & var_names
            for insn in expanded_kernel.instructions}

    new_insns = []
    for insn in kernel.instructions:
        if not insn.depends_on_is_final:
            auto_deps = set()

            # {{{ add automatic dependencies

            all_my_var_writers = set()
            for var in dep_map[insn.id]:
                var_writers = writer_map.get(var, set())
                all_my_var_writers |= var_writers

                if not var_writers and var not in arg_names:
                    tv = kernel.temporary_variables[var]
                    if tv.initializer is None:
                        warn_with_kernel(kernel, "read_no_write(%s)" % var,
                                "temporary variable '%s' is read, but never written."
                                % var)

                if len(var_writers) == 1:
                    auto_deps.update(
                            var_writers
                            - {insn.id})

            # }}}

            depends_on = insn.depends_on
            if depends_on is None:
                depends_on = frozenset()

            new_deps = frozenset(auto_deps) | depends_on

            if warn_if_used and new_deps != depends_on:
                warn_with_kernel(kernel, "single_writer_after_creation",
                        "The single-writer dependency heuristic added dependencies "
                        "on instruction ID(s) '%s' to instruction ID '%s' after "
                        "kernel creation is complete. This is deprecated and "
                        "may stop working in the future. "
                        "To fix this, ensure that instruction dependencies "
                        "are added/resolved as soon as possible, ideally at kernel "
                        "creation time."
                        % (", ".join(new_deps - depends_on), insn.id))

            insn = insn.copy(depends_on=new_deps)

        new_insns.append(insn)

    return kernel.copy(instructions=new_insns)

# }}}


# {{{ slice to sub array ref

def get_slice_params(slice, dimension_length):
    """
    Returns the slice parameters across an axes spanning *domain_length* as a
    tuple of ``(start, stop, step)``.

    :arg slice: An instance of :class:`pymbolic.primitives.Slice`.
    :arg dimension_length: The axes length swept by *slice*.
    """
    from pymbolic.primitives import Slice
    assert isinstance(slice, Slice)
    start, stop, step = slice.start, slice.stop, slice.step

    # {{{ defaulting parameters

    if step is None:
        step = 1

    if step == 0:
        raise LoopyError("Slice cannot have 0 step size.")

    if start is None:
        if step > 0:
            start = 0
        else:
            start = dimension_length-1

    if stop is None:
        if step > 0:
            stop = dimension_length
        else:
            stop = -1

    # }}}

    return start, stop, step


class SliceToInameReplacer(IdentityMapper):
    """
    Converts slices to instances of :class:`loopy.symbolic.SubArrayRef`.

    .. attribute:: var_name_gen

        Variable name generator, in order to generate unique inames within the
        kernel domain.

    .. attribute:: knl

        An instance of :class:`loopy.LoopKernel`

    .. attribute:: subarray_ref_bounds

        A :class:`list` (one entry for each :class:`SubArrayRef` to be created)
        of :class:`dict` instances to store the slices enountered in the
        expressions as a mapping from ``iname`` to a tuple of ``(start, stop,
        step)``, which describes the boxy (i.e. affine) constraints imposed on
        the ``iname`` by the corresponding slice notation its intended to
        replace.
    """
    def __init__(self, knl, var_name_gen):
        self.var_name_gen = var_name_gen
        self.knl = knl

        # caching to map equivalent slices to equivalent SubArrayRefs
        self.cache = {}

        self.subarray_ref_bounds = []

    def clear_cache(self):
        self.cache = {}

    def map_subscript(self, expr):
        if expr in self.cache:
            return self.cache[expr]

        subscript_iname_bounds = {}
        self.subarray_ref_bounds.append(subscript_iname_bounds)

        new_index = []
        swept_inames = []
        for i, index in enumerate(expr.index_tuple):
            if isinstance(index, Slice):
                unique_var_name = self.var_name_gen(based_on="i")
                if expr.aggregate.name in self.knl.arg_dict:
                    shape = self.knl.arg_dict[expr.aggregate.name].shape
                else:
                    assert expr.aggregate.name in self.knl.temporary_variables
                    shape = self.knl.temporary_variables[
                            expr.aggregate.name].shape
                if shape is None or shape[i] is None:
                    raise LoopyError("Slice notation is only supported for "
                            "variables whose shapes are known at creation time "
                            "-- maybe add the shape for '{}'.".format(
                                expr.aggregate.name))

                domain_length = shape[i]
                start, stop, step = get_slice_params(
                        index, domain_length)
                subscript_iname_bounds[unique_var_name] = (start, stop, step)

                new_index.append(start+step*Variable(unique_var_name))

                swept_inames.append(Variable(unique_var_name))
            else:
                new_index.append(index)

        if swept_inames:
            result = SubArrayRef(tuple(swept_inames), Subscript(
                self.rec(expr.aggregate),
                self.rec(tuple(new_index))))
        else:
            result = IdentityMapper.map_subscript(self, expr)

        self.cache[expr] = result

        return result

    def map_call(self, expr):
        def _convert_array_to_slices(arg):
            # FIXME: We do not support something like A[1] should point to the
            # second row if 'A' is 3 x 3 array.
            if isinstance(arg, Variable):
                from loopy.kernel.data import auto
                if (arg.name in self.knl.temporary_variables):
                    if self.knl.temporary_variables[arg.name].shape in [
                            auto, None]:
                        # do not convert arrays with unknown shapes to slices.
                        array_arg_shape = ()
                    else:
                        array_arg_shape = (
                                self.knl.temporary_variables[arg.name].shape)
                elif arg.name in self.knl.arg_dict:
                    if isinstance(self.knl.arg_dict[arg.name], ValueArg):
                        array_arg_shape = ()
                    else:
                        array_arg_shape = self.knl.arg_dict[arg.name].shape
                else:
                    assert arg.name in self.knl.all_inames()
                    array_arg_shape = ()

                if array_arg_shape != ():
                    return Subscript(arg, tuple(Slice(()) for _ in
                        array_arg_shape))
            return arg

        return Call(expr.function,
                tuple(self.rec(_convert_array_to_slices(par)) for par in
                    expr.parameters))

    # FIXME: Missing map_call_with_kwargs

    def get_iname_domain_as_isl_set(self):
        """
        Returns the extra domain constraints imposed by the slice inames,
        recorded in :attr:`iname_domains`.
        """
        subarray_ref_domains = []
        for sar_bounds in self.subarray_ref_bounds:
            ctx = self.knl.isl_context
            space = isl.Space.create_from_names(ctx,
                    set=list(sar_bounds.keys()))
            from loopy.symbolic import DependencyMapper
            args_as_params_for_domains = set()
            for _, (start, stop, step) in six.iteritems(sar_bounds):
                args_as_params_for_domains |= DependencyMapper()(start)
                args_as_params_for_domains |= DependencyMapper()(stop)
                args_as_params_for_domains |= DependencyMapper()(step)

            space = space.add_dims(dim_type.param, len(args_as_params_for_domains))
            for i, arg in enumerate(args_as_params_for_domains):
                space = space.set_dim_name(dim_type.param, i, arg.name)

            iname_set = isl.BasicSet.universe(space)

            from loopy.isl_helpers import make_slab
            for iname, (start, stop, step) in six.iteritems(sar_bounds):
                iname_set = iname_set & make_slab(space, iname, start, stop, step)

            subarray_ref_domains.append(iname_set)

        return subarray_ref_domains


def realize_slices_array_inputs_as_sub_array_refs(kernel):
    """
    Returns a kernel with the instances of :class:`pymbolic.primitives.Slice`
    encountered in expressions replaced as `loopy.symbolic.SubArrayRef`.
    """
    unique_var_name_generator = kernel.get_var_name_generator()
    slice_replacer = SliceToInameReplacer(kernel, unique_var_name_generator)
    new_insns = []

    for insn in kernel.instructions:
        if isinstance(insn, CallInstruction):
            new_expr = slice_replacer(insn.expression)
            new_assignees = tuple(slice_replacer(assignee) for assignee in
                    insn.assignees)
            new_insns.append(insn.copy(assignees=new_assignees,
                expression=new_expr))
        elif isinstance(insn, (CInstruction, MultiAssignmentBase,
                _DataObliviousInstruction)):
            new_insns.append(insn)
        else:
            raise NotImplementedError("Unknown type of instruction -- %s" %
                    type(insn))

        slice_replacer.clear_cache()

    return kernel.copy(
            domains=(
                kernel.domains
                + slice_replacer.get_iname_domain_as_isl_set()),
            instructions=new_insns)

# }}}


# {{{ kernel creation top-level

def make_function(domains, instructions, kernel_data=["..."], **kwargs):
    """User-facing kernel creation entrypoint.

    :arg domains:

        A list of :class:`islpy.BasicSet` (i.e. convex set) instances
        representing the :ref:`domain-tree`. May also be a list of strings
        which will be parsed into such instances according to :ref:`isl-syntax`.

    :arg instructions:

        A list of :class:`Assignment` (or other :class:`InstructionBase`
        subclasses), possibly intermixed with instances of
        :class:`SubstitutionRule`. This same list may also contain strings
        which will be parsed into such objects using the
        :ref:`assignment-syntax` and the :ref:`subst-rule-syntax`.  May also be
        a single multi-line string which will be split into lines and then
        parsed.

    :arg kernel_data:

        A list of :class:`ValueArg`, :class:`ArrayArg`, ... (etc.) instances.
        The order of these arguments determines the order of the arguments
        to the generated kernel.

        May also contain :class:`TemporaryVariable` instances(which do not
        give rise to kernel-level arguments).

        The string ``"..."`` may be passed as one of the entries
        of the list, in which case loopy will infer names, shapes,
        and types of arguments from the kernel code. It is
        possible to just pass the list ``["..."]``, in which case
        all arguments are inferred.

        In Python 3, the string ``"..."`` may be spelled somewhat more sensibly
        as just ``...`` (the ellipsis), for the same meaning.

        As an additional option, each argument may be specified as just a name
        (a string). This is useful to specify argument ordering. All other
        characteristics of the named arguments are inferred.

    The following keyword arguments are recognized:

    :arg preambles: a list of (tag, code) tuples that identify preamble
        snippets.
        Each tag's snippet is only included once, at its first occurrence.
        The preambles will be inserted in order of their tags.
    :arg preamble_generators: a list of functions of signature
        (seen_dtypes, seen_functions) where seen_functions is a set of
        (name, c_name, arg_dtypes), generating extra entries for *preambles*.
    :arg default_order: "C" (default) or "F"
    :arg default_offset: 0 or :class:`loopy.auto`. The default value of
        *offset* in :attr:`ArrayArg` for guessed arguments.
        Defaults to 0.
    :arg function_manglers: list of functions of signature
        ``(target, name, arg_dtypes)``
        returning a :class:`loopy.CallMangleInfo`.
    :arg symbol_manglers: list of functions of signature (name) returning
        a tuple (result_dtype, c_name), where c_name is the C-level symbol to
        be evaluated.
    :arg assumptions: the initial implemented_domain, captures assumptions
        on loop domain parameters. (an isl.Set or a string in
        :ref:`isl-syntax`.  If given as a string, only the CONDITIONS part of
        the set notation should be given.)
    :arg local_sizes: A dictionary from integers to integers, mapping
        workgroup axes to their sizes, e.g. *{0: 16}* forces axis 0 to be
        length 16.
    :arg silenced_warnings: a list (or semicolon-separated string) or warnings
        to silence
    :arg options: an instance of :class:`loopy.Options` or an equivalent
        string representation
    :arg target: an instance of :class:`loopy.TargetBase`, or *None*,
        to use the default target.
    :arg seq_dependencies: If *True*, dependencies that sequentially
        connect the given *instructions* will be added. Defaults to
        *False*.
    :arg fixed_parameters: A dictionary of *name*/*value* pairs, where *name*
        will be fixed to *value*. *name* may refer to :ref:`domain-parameters`
        or :ref:`arguments`. See also :func:`loopy.fix_parameters`.

    :arg lang_version: The language version against which the kernel was
        written, a tuple. To ensure future compatibility, copy the current value of
        :data:`loopy.MOST_RECENT_LANGUAGE_VERSION` and pass that value.

        (If you just pass :data:`loopy.MOST_RECENT_LANGUAGE_VERSION` directly,
        breaking language changes *will* apply to your kernel without asking,
        likely breaking your code.)

        If not given, this value defaults to version **(2018, 2)** and
        a warning will be issued.

        To set the kernel version for all :mod:`loopy` kernels in a (Python) source
        file, you may simply say::

            from loopy.version import LOOPY_USE_LANGUAGE_VERSION_2018_2

        If *lang_version* is not explicitly given, that version value will be used.

        See also :ref:`language-versioning`.

    .. versionchanged:: 2017.2.1

        *lang_version* added.

    .. versionchanged:: 2017.2

        *fixed_parameters* added.

    .. versionchanged:: 2016.3

        *seq_dependencies* added.
    """

    creation_plog = ProcessLogger(
            logger,
            "%s: instantiate" % kwargs.get("name", "(unnamed)"))

    defines = kwargs.pop("defines", {})
    default_order = kwargs.pop("default_order", "C")
    default_offset = kwargs.pop("default_offset", 0)
    silenced_warnings = kwargs.pop("silenced_warnings", [])
    options = kwargs.pop("options", None)
    flags = kwargs.pop("flags", None)
    target = kwargs.pop("target", None)
    seq_dependencies = kwargs.pop("seq_dependencies", False)
    fixed_parameters = kwargs.pop("fixed_parameters", {})

    if defines:
        from warnings import warn
        warn("'defines' argument to make_kernel is deprecated. "
                "Use lp.fix_parameters instead",
                DeprecationWarning, stacklevel=2)

    if target is None:
        from loopy import _DEFAULT_TARGET
        target = _DEFAULT_TARGET

    if flags is not None:
        if options is not None:
            raise TypeError("may not pass both 'options' and 'flags'")

        from warnings import warn
        warn("'flags' is deprecated. Use 'options' instead",
                DeprecationWarning, stacklevel=2)
        options = flags

    from loopy.options import make_options
    options = make_options(options)

    # {{{ handle kernel language version

    from loopy.version import LANGUAGE_VERSION_SYMBOLS

    version_to_symbol = {
            getattr(loopy.version, lvs): lvs
            for lvs in LANGUAGE_VERSION_SYMBOLS}

    lang_version = kwargs.pop("lang_version", None)
    if lang_version is None:
        # {{{ peek into caller's module to look for LOOPY_KERNEL_LANGUAGE_VERSION

        # This *is* gross. But it seems like the right thing interface-wise.
        import inspect
        caller_globals = inspect.currentframe().f_back.f_globals

        for ver_sym in LANGUAGE_VERSION_SYMBOLS:
            try:
                lang_version = caller_globals[ver_sym]
                break
            except KeyError:
                pass

        # }}}

        if lang_version is None:
            from warnings import warn
            from loopy.diagnostic import LoopyWarning
            from loopy.version import (
                    MOST_RECENT_LANGUAGE_VERSION,
                    FALLBACK_LANGUAGE_VERSION)
            warn("'lang_version' was not passed to make_function(). "
                    "To avoid this warning, pass "
                    "lang_version={ver} in this invocation. "
                    "(Or say 'from loopy.version import "
                    "{sym_ver}' in "
                    "the global scope of the calling frame.)"
                    .format(
                        ver=MOST_RECENT_LANGUAGE_VERSION,
                        sym_ver=version_to_symbol[MOST_RECENT_LANGUAGE_VERSION]
                        ),
                    LoopyWarning, stacklevel=2)

            lang_version = FALLBACK_LANGUAGE_VERSION

    if lang_version not in version_to_symbol:
        raise LoopyError(f"Language version '{lang_version}' is not known.")

    # }}}

    if isinstance(silenced_warnings, str):
        silenced_warnings = silenced_warnings.split(";")

    # {{{ separate temporary variables and arguments, take care of names with commas

    from loopy.kernel.data import TemporaryVariable, ArrayBase

    if isinstance(kernel_data, str):
        kernel_data = kernel_data.split(",")

    kernel_args = []
    temporary_variables = kwargs.pop("temporary_variables", {}).copy()
    for dat in kernel_data:
        if dat is Ellipsis or isinstance(dat, str):
            kernel_args.append(dat)
            continue

        if isinstance(dat, ArrayBase) and isinstance(dat.shape, tuple):  # noqa pylint:disable=no-member
            new_shape = []
            for shape_axis in dat.shape:  # pylint:disable=no-member
                if shape_axis is not None:
                    new_shape.append(expand_defines_in_expr(shape_axis, defines))
                else:
                    new_shape.append(shape_axis)
            dat = dat.copy(shape=tuple(new_shape))  # pylint:disable=no-member

        for arg_name in dat.name.split(","):
            arg_name = arg_name.strip()
            if not arg_name:
                continue

            my_dat = dat.copy(name=arg_name)
            if isinstance(dat, TemporaryVariable):
                temporary_variables[my_dat.name] = dat
            else:
                kernel_args.append(my_dat)

    del kernel_data

    # }}}

    instructions, inames_to_dup, substitutions = \
            parse_instructions(instructions, defines)

    # {{{ find/create isl_context

    for domain in domains:
        if isinstance(domain, isl.BasicSet):
            assert domain.get_ctx() == isl.DEFAULT_CONTEXT

    # }}}

    instructions, inames_to_dup, cse_temp_vars = expand_cses(
            instructions, inames_to_dup)
    for tv in cse_temp_vars:
        temporary_variables[tv.name] = tv
    del cse_temp_vars

    domains = parse_domains(domains, defines)

    arg_guesser = ArgumentGuesser(domains, instructions,
            temporary_variables, substitutions,
            default_offset)

    kernel_args = arg_guesser.convert_names_to_full_args(kernel_args)
    kernel_args = arg_guesser.guess_kernel_args_if_requested(kernel_args)

    kwargs["substitutions"] = substitutions

    from loopy.kernel import LoopKernel
    knl = LoopKernel(domains, instructions, kernel_args,
            temporary_variables=temporary_variables,
            silenced_warnings=silenced_warnings,
            options=options,
            target=target,
            **kwargs)

    from loopy.transform.instruction import uniquify_instruction_ids
    knl = uniquify_instruction_ids(knl)
    from loopy.check import check_for_duplicate_insn_ids
    check_for_duplicate_insn_ids(knl)

    if seq_dependencies:
        knl = add_sequential_dependencies(knl)

    assert len(knl.instructions) == len(inames_to_dup)

    from loopy import duplicate_inames
    from loopy.match import Id
    for insn, insn_inames_to_dup in zip(knl.instructions, inames_to_dup):
        for old_iname, new_iname in insn_inames_to_dup:
            knl = duplicate_inames(knl, old_iname,
                    within=Id(insn.id), new_inames=new_iname)

    check_for_nonexistent_iname_deps(knl)

    knl = create_temporaries(knl, default_order)

    # convert slices to iname domains
    knl = realize_slices_array_inputs_as_sub_array_refs(knl)

    # -------------------------------------------------------------------------
    # Ordering dependency:
    # -------------------------------------------------------------------------
    # Must create temporaries before inferring inames (because those temporaries
    # mediate dependencies that are then used for iname propagation.)
    # Must create temporaries before fixing parameters.
    # -------------------------------------------------------------------------
    knl = add_used_inames(knl)
    # NOTE: add_inferred_inames will be phased out and throws warnings if it
    # does something.
    knl = add_inferred_inames(knl)
    from loopy.transform.parameter import fix_parameters
    knl = fix_parameters(knl, **fixed_parameters)
    # -------------------------------------------------------------------------
    # Ordering dependency:
    # -------------------------------------------------------------------------
    # Must infer inames before determining shapes.
    # -------------------------------------------------------------------------
    knl = determine_shapes_of_temporaries(knl)

    knl = expand_defines_in_shapes(knl, defines)
    knl = guess_arg_shape_if_requested(knl, default_order)
    knl = apply_default_order_to_args(knl, default_order)
    knl = resolve_dependencies(knl)
    knl = apply_single_writer_depencency_heuristic(knl, warn_if_used=False)

    # -------------------------------------------------------------------------
    # Ordering dependency:
    # -------------------------------------------------------------------------
    # Must create temporaries before checking for writes to temporary variables
    # that are domain parameters.
    # -------------------------------------------------------------------------

    check_for_multiple_writes_to_loop_bounds(knl)
    check_for_duplicate_names(knl)
    check_written_variable_names(knl)

    from loopy.kernel.tools import infer_args_are_input_output
    knl = infer_args_are_input_output(knl)

    from loopy.preprocess import prepare_for_caching
    knl = prepare_for_caching(knl)

    creation_plog.done()

    from loopy.program import make_program
    return make_program(knl)


def make_kernel(*args, **kwargs):
    # {{{ handle kernel language version

    from loopy.version import LANGUAGE_VERSION_SYMBOLS

    version_to_symbol = dict(
            (getattr(loopy.version, lvs), lvs)
            for lvs in LANGUAGE_VERSION_SYMBOLS)

    lang_version = kwargs.get("lang_version", None)
    if lang_version is None:
        # {{{ peek into caller's module to look for LOOPY_KERNEL_LANGUAGE_VERSION

        # This *is* gross. But it seems like the right thing interface-wise.
        import inspect
        caller_globals = inspect.currentframe().f_back.f_globals

        for ver_sym in LANGUAGE_VERSION_SYMBOLS:
            try:
                lang_version = caller_globals[ver_sym]
                break
            except KeyError:
                pass

        # }}}

        if lang_version is None:
            from warnings import warn
            from loopy.diagnostic import LoopyWarning
            from loopy.version import (
                    MOST_RECENT_LANGUAGE_VERSION,
                    FALLBACK_LANGUAGE_VERSION)
            warn("'lang_version' was not passed to make_kernel(). "
                    "To avoid this warning, pass "
                    "lang_version={ver} in this invocation. "
                    "(Or say 'from loopy.version import "
                    "{sym_ver}' in "
                    "the global scope of the calling frame.)"
                    .format(
                        ver=MOST_RECENT_LANGUAGE_VERSION,
                        sym_ver=version_to_symbol[MOST_RECENT_LANGUAGE_VERSION]
                        ),
                    LoopyWarning, stacklevel=2)

            lang_version = FALLBACK_LANGUAGE_VERSION

    kwargs['lang_version'] = lang_version

    # }}}

    tunit = make_function(*args, **kwargs)
    name, = [name for name in tunit.callables_table]
    return tunit.with_entrypoints(name)


<<<<<<< HEAD
make_kernel.__doc__ = make_function.__doc__
=======
def make_function(*args, **kwargs):
    kwargs["is_callee_kernel"] = True
    return make_kernel(*args, **kwargs)
>>>>>>> 23d7e9ca

# }}}

# vim: fdm=marker<|MERGE_RESOLUTION|>--- conflicted
+++ resolved
@@ -2445,13 +2445,7 @@
     return tunit.with_entrypoints(name)
 
 
-<<<<<<< HEAD
 make_kernel.__doc__ = make_function.__doc__
-=======
-def make_function(*args, **kwargs):
-    kwargs["is_callee_kernel"] = True
-    return make_kernel(*args, **kwargs)
->>>>>>> 23d7e9ca
 
 # }}}
 
