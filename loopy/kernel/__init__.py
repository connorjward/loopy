--- conflicted
+++ resolved
@@ -105,18 +105,13 @@
 
 class KernelState:  # noqa
     INITIAL = 0
-<<<<<<< HEAD
     CALLS_RESOLVED = 1
     PREPROCESSED = 2
-    SCHEDULED = 3
-=======
-    PREPROCESSED = 1
-    LINEARIZED = 2
+    LINEARIZED = 3
 
     @_deprecated_KernelState_SCHEDULED
     def SCHEDULED():  # pylint:disable=no-method-argument
         return KernelState.LINEARIZED
->>>>>>> 23d7e9ca
 
 # {{{ kernel_state, KernelState compataibility
 
@@ -239,16 +234,9 @@
 
         A subclass of :class:`loopy.TargetBase`.
 
-<<<<<<< HEAD
-=======
-    .. attribute:: is_called_from_host
-        An instance of :class:`bool`. Will be set *False* for the kernel which
-        would be called from other top level kernels. Default value is
-        *True*.
 
     .. automethod:: __call__
     .. automethod:: copy
->>>>>>> 23d7e9ca
     """
 
     # {{{ constructor
@@ -1260,8 +1248,8 @@
         if return_dict:
             def dict_to_exprs(d):
                 from loopy.symbolic import pw_aff_to_expr
-                return dict((k, pw_aff_to_expr(v, int_ok=True)) for k, v in
-                    six.iteritems(d))
+                return {k: pw_aff_to_expr(v, int_ok=True)
+                        for k, v in d.items()}
 
             return dict_to_exprs(grid_size), dict_to_exprs(group_size)
 
@@ -1481,7 +1469,6 @@
 
     # }}}
 
-<<<<<<< HEAD
     # {{{ implementation arguments
 
     @property
@@ -1509,13 +1496,14 @@
                 result[sub_arg_name] = arg
 
         return result
-=======
+
+    # }}}
+
     # {{{ handle linearization variable that doesn't yet exist
 
     @property
     def linearization(self):
         return self.schedule
->>>>>>> 23d7e9ca
 
     # }}}
 
