# coding=utf-8
"""Operations on the kernel object."""

from __future__ import division, absolute_import, print_function

__copyright__ = "Copyright (C) 2012 Andreas Kloeckner"

__license__ = """
Permission is hereby granted, free of charge, to any person obtaining a copy
of this software and associated documentation files (the "Software"), to deal
in the Software without restriction, including without limitation the rights
to use, copy, modify, merge, publish, distribute, sublicense, and/or sell
copies of the Software, and to permit persons to whom the Software is
furnished to do so, subject to the following conditions:

The above copyright notice and this permission notice shall be included in
all copies or substantial portions of the Software.

THE SOFTWARE IS PROVIDED "AS IS", WITHOUT WARRANTY OF ANY KIND, EXPRESS OR
IMPLIED, INCLUDING BUT NOT LIMITED TO THE WARRANTIES OF MERCHANTABILITY,
FITNESS FOR A PARTICULAR PURPOSE AND NONINFRINGEMENT. IN NO EVENT SHALL THE
AUTHORS OR COPYRIGHT HOLDERS BE LIABLE FOR ANY CLAIM, DAMAGES OR OTHER
LIABILITY, WHETHER IN AN ACTION OF CONTRACT, TORT OR OTHERWISE, ARISING FROM,
OUT OF OR IN CONNECTION WITH THE SOFTWARE OR THE USE OR OTHER DEALINGS IN
THE SOFTWARE.
"""

import sys

import six
from six.moves import intern

import numpy as np
import islpy as isl
from islpy import dim_type
from loopy.diagnostic import LoopyError, warn_with_kernel
from pytools import memoize_on_first_arg, natsorted
from loopy.symbolic import CombineMapper
from loopy.kernel import LoopKernel
from loopy.program import Program, iterate_over_kernels_if_given_program
from loopy.kernel.instruction import (MultiAssignmentBase,
        _DataObliviousInstruction)
from functools import reduce
import logging
logger = logging.getLogger(__name__)


# {{{ add and infer argument dtypes

def add_dtypes(program, dtype_dict):
    """Specify remaining unspecified argument/temporary variable types.

    :arg dtype_dict: a mapping from variable names to :class:`numpy.dtype`
        instances
    """
    root_kernel = program.root_kernel
    dtype_dict_remainder, new_args, new_temp_vars = _add_dtypes(
            root_kernel, dtype_dict)

    if dtype_dict_remainder:
        raise RuntimeError("unused argument dtypes: %s"
                % ", ".join(dtype_dict_remainder))
    root_kernel

    root_kernel_with_added_dtypes = (
            root_kernel.copy(args=new_args, temporary_variables=new_temp_vars))

    return program.with_root_kernel(root_kernel_with_added_dtypes)


def _add_dtypes_overdetermined(knl, dtype_dict):
    dtype_dict_remainder, new_args, new_temp_vars = _add_dtypes(knl, dtype_dict)
    # do not throw error for unused args
    return knl.copy(args=new_args, temporary_variables=new_temp_vars)


def _add_dtypes(knl, dtype_dict):
    dtype_dict = dtype_dict.copy()
    new_args = []

    from loopy.types import to_loopy_type
    for arg in knl.args:
        new_dtype = dtype_dict.pop(arg.name, None)
        if new_dtype is not None:
            new_dtype = to_loopy_type(new_dtype, target=knl.target)
            if arg.dtype is not None and arg.dtype != new_dtype:
                raise RuntimeError(
                        "argument '%s' already has a different dtype "
                        "(existing: %s, new: %s)"
                        % (arg.name, arg.dtype, new_dtype))
            arg = arg.copy(dtype=new_dtype)

        new_args.append(arg)

    new_temp_vars = knl.temporary_variables.copy()

    import loopy as lp
    for tv_name in knl.temporary_variables:
        new_dtype = dtype_dict.pop(tv_name, None)
        if new_dtype is not None:
            new_dtype = np.dtype(new_dtype)
            tv = new_temp_vars[tv_name]
            if (tv.dtype is not None and tv.dtype is not lp.auto) \
                    and tv.dtype != new_dtype:
                raise RuntimeError(
                        "temporary variable '%s' already has a different dtype "
                        "(existing: %s, new: %s)"
                        % (tv_name, tv.dtype, new_dtype))

            new_temp_vars[tv_name] = tv.copy(dtype=new_dtype)

    return dtype_dict, new_args, new_temp_vars


def get_arguments_with_incomplete_dtype(knl):
    return [arg.name for arg in knl.args
            if arg.dtype is None]


def add_and_infer_dtypes(prog, dtype_dict, expect_completion=False):
    assert isinstance(prog, Program)
    processed_dtype_dict = {}

    for k, v in six.iteritems(dtype_dict):
        for subkey in k.split(","):
            subkey = subkey.strip()
            if subkey:
                processed_dtype_dict[subkey] = v

    prog = add_dtypes(prog, processed_dtype_dict)

    from loopy.type_inference import infer_unknown_types
    return infer_unknown_types(prog, expect_completion=expect_completion)


def _add_and_infer_dtypes_overdetermined(knl, dtype_dict):
    knl = _add_dtypes_overdetermined(knl, dtype_dict)

    from loopy.type_inference import infer_unknown_types
    return infer_unknown_types(knl, expect_completion=True)

# }}}


# {{{ find_all_insn_inames fixed point iteration (deprecated)

def guess_iname_deps_based_on_var_use(kernel, insn, insn_id_to_inames=None):
    # For all variables that insn depends on, find the intersection
    # of iname deps of all writers, and add those to insn's
    # dependencies.

    result = frozenset()

    writer_map = kernel.writer_map()

    for tv_name in (insn.read_dependency_names() & kernel.get_written_variables()):
        tv_implicit_inames = None

        for writer_id in writer_map[tv_name]:
            writer_insn = kernel.id_to_insn[writer_id]
            if insn_id_to_inames is None:
                writer_inames = writer_insn.within_inames
            else:
                writer_inames = insn_id_to_inames[writer_id]

            writer_implicit_inames = (
                    writer_inames
                    - (writer_insn.write_dependency_names() & kernel.all_inames()))
            if tv_implicit_inames is None:
                tv_implicit_inames = writer_implicit_inames
            else:
                tv_implicit_inames = (tv_implicit_inames
                        & writer_implicit_inames)

        if tv_implicit_inames is not None:
            result = result | tv_implicit_inames

    return result - insn.reduction_inames()


def find_all_insn_inames(kernel):
    logger.debug("%s: find_all_insn_inames: start" % kernel.name)

    writer_map = kernel.writer_map()

    insn_id_to_inames = {}
    insn_assignee_inames = {}

    all_read_deps = {}
    all_write_deps = {}

    from loopy.transform.subst import expand_subst
    kernel = expand_subst(kernel)

    for insn in kernel.instructions:
        all_read_deps[insn.id] = read_deps = insn.read_dependency_names()
        all_write_deps[insn.id] = write_deps = insn.write_dependency_names()
        deps = read_deps | write_deps

        if insn.within_inames_is_final:
            iname_deps = insn.within_inames
        else:
            iname_deps = (
                    deps & kernel.all_inames()
                    | insn.within_inames)

        assert isinstance(read_deps, frozenset), type(insn)
        assert isinstance(write_deps, frozenset), type(insn)
        assert isinstance(iname_deps, frozenset), type(insn)

        logger.debug("%s: find_all_insn_inames: %s (init): %s - "
                "read deps: %s - write deps: %s" % (
                    kernel.name, insn.id, ", ".join(sorted(iname_deps)),
                    ", ".join(sorted(read_deps)), ", ".join(sorted(write_deps)),
                    ))

        insn_id_to_inames[insn.id] = iname_deps
        insn_assignee_inames[insn.id] = write_deps & kernel.all_inames()

    # fixed point iteration until all iname dep sets have converged

    # Why is fixed point iteration necessary here? Consider the following
    # scenario:
    #
    # z = expr(iname)
    # y = expr(z)
    # x = expr(y)
    #
    # x clearly has a dependency on iname, but this is not found until that
    # dependency has propagated all the way up. Doing this recursively is
    # not guaranteed to terminate because of circular dependencies.

    while True:
        did_something = False
        for insn in kernel.instructions:

            if insn.within_inames_is_final:
                continue

            # {{{ depdency-based propagation

            inames_old = insn_id_to_inames[insn.id]
            inames_new = inames_old | guess_iname_deps_based_on_var_use(
                    kernel, insn, insn_id_to_inames)

            insn_id_to_inames[insn.id] = inames_new

            if inames_new != inames_old:
                did_something = True

                warn_with_kernel(kernel, "inferred_iname",
                        "The iname(s) '%s' on instruction '%s' "
                        "was/were automatically added. "
                        "This is deprecated. Please add the iname "
                        "to the instruction "
                        "explicitly, e.g. by adding 'for' loops"
                        % (", ".join(inames_new-inames_old), insn.id))

            # }}}

            # {{{ domain-based propagation

            inames_old = insn_id_to_inames[insn.id]
            inames_new = set(insn_id_to_inames[insn.id])

            for iname in inames_old:
                home_domain = kernel.domains[kernel.get_home_domain_index(iname)]

                for par in home_domain.get_var_names(dim_type.param):
                    # Add all inames occurring in parameters of domains that my
                    # current inames refer to.

                    if par in kernel.all_inames():
                        inames_new.add(intern(par))

                    # If something writes the bounds of a loop in which I'm
                    # sitting, I had better be in the inames that the writer is
                    # in.

                    if par in kernel.temporary_variables:
                        for writer_id in writer_map.get(par, []):
                            inames_new.update(insn_id_to_inames[writer_id])

            if inames_new != inames_old:
                did_something = True
                insn_id_to_inames[insn.id] = frozenset(inames_new)

                warn_with_kernel(kernel, "inferred_iname",
                        "The iname(s) '%s' on instruction '%s' was "
                        "automatically added. "
                        "This is deprecated. Please add the iname "
                        "to the instruction "
                        "explicitly, e.g. by adding 'for' loops"
                        % (", ".join(inames_new-inames_old), insn.id))

            # }}}

        if not did_something:
            break

    logger.debug("%s: find_all_insn_inames: done" % kernel.name)

    for v in six.itervalues(insn_id_to_inames):
        assert isinstance(v, frozenset)

    return insn_id_to_inames

# }}}


# {{{ set operation cache

class SetOperationCacheManager:
    def __init__(self):
        # mapping: set hash -> [(set, op, args, result)]
        self.cache = {}

    def op(self, set, op_name, op, args):
        hashval = hash(set)
        bucket = self.cache.setdefault(hashval, [])

        for bkt_set, bkt_op, bkt_args, result in bucket:
            if set.plain_is_equal(bkt_set) and op == bkt_op and args == bkt_args:
                return result

        #print op, set.get_dim_name(dim_type.set, args[0])
        result = op(set, *args)
        bucket.append((set, op_name, args, result))
        return result

    def dim_min(self, set, *args):
        if set.plain_is_empty():
            raise LoopyError("domain '%s' is empty" % set)

        from loopy.isl_helpers import dim_min_with_elimination
        return self.op(set, "dim_min", dim_min_with_elimination, args)

    def dim_max(self, set, *args):
        if set.plain_is_empty():
            raise LoopyError("domain '%s' is empty" % set)

        from loopy.isl_helpers import dim_max_with_elimination
        return self.op(set, "dim_max", dim_max_with_elimination, args)

    def base_index_and_length(self, set, iname, context=None,
            n_allowed_params_in_length=None):
        """
        :arg n_allowed_params_in_length: Simplifies the 'length'
            argument so that only the first that many params
            (in the domain of *set*) occur.
        """
        if not isinstance(iname, int):
            iname_to_dim = set.space.get_var_dict()
            idx = iname_to_dim[iname][1]
        else:
            idx = iname

        lower_bound_pw_aff = self.dim_min(set, idx)
        upper_bound_pw_aff = self.dim_max(set, idx)

        from loopy.diagnostic import StaticValueFindingError
        from loopy.isl_helpers import (
                static_max_of_pw_aff,
                static_min_of_pw_aff,
                static_value_of_pw_aff,
                find_max_of_pwaff_with_params)
        from loopy.symbolic import pw_aff_to_expr

        # {{{ first: try to find static lower bound value

        try:
            base_index_aff = static_value_of_pw_aff(
                    lower_bound_pw_aff, constants_only=False,
                    context=context)
        except StaticValueFindingError:
            base_index_aff = None

        if base_index_aff is not None:
            base_index = pw_aff_to_expr(base_index_aff)

            length = find_max_of_pwaff_with_params(
                    upper_bound_pw_aff - base_index_aff + 1,
                    n_allowed_params_in_length)
            length = pw_aff_to_expr(static_max_of_pw_aff(
                    length, constants_only=False,
                    context=context))

            return base_index, length

        # }}}

        # {{{ if that didn't work, try finding a lower bound

        base_index_aff = static_min_of_pw_aff(
                lower_bound_pw_aff, constants_only=False,
                context=context)

        base_index = pw_aff_to_expr(base_index_aff)

        length = find_max_of_pwaff_with_params(
                upper_bound_pw_aff - base_index_aff + 1,
                n_allowed_params_in_length)
        length = pw_aff_to_expr(static_max_of_pw_aff(
                length, constants_only=False,
                context=context))

        return base_index, length

        # }}}

# }}}


# {{{ domain change helper

class DomainChanger:
    """Helps change the domain responsible for *inames* within a kernel.

    .. note: Does not perform an in-place change!
    """

    def __init__(self, kernel, inames):
        """
        :arg inames: a non-mutable iterable
        """

        self.kernel = kernel
        if inames:
            ldi = kernel.get_leaf_domain_indices(inames)
            if len(ldi) > 1:
                raise RuntimeError("Inames '%s' require more than one leaf "
                        "domain, which makes the domain change that is part "
                        "of your current operation ambiguous." % ", ".join(inames))

            self.leaf_domain_index, = ldi
            self.domain = kernel.domains[self.leaf_domain_index]

        else:
            self.domain = kernel.combine_domains(())
            self.leaf_domain_index = None

    def get_original_domain(self):
        return self.kernel.domains[self.leaf_domain_index]

    def get_domains_with(self, replacement):
        result = self.kernel.domains[:]
        if self.leaf_domain_index is not None:
            result[self.leaf_domain_index] = replacement
        else:
            result.append(replacement)

        return result

    def get_kernel_with(self, replacement):
        return self.kernel.copy(
                domains=self.get_domains_with(replacement),

                # Changing the domain might look like it wants to change grid
                # sizes. Not true.
                # (Relevant for 'slab decomposition')
                overridden_get_grid_sizes_for_insn_ids=(
                    self.kernel.get_grid_sizes_for_insn_ids))

# }}}


# {{{ graphviz / dot export

@iterate_over_kernels_if_given_program
def get_dot_dependency_graph(kernel, callables_table, iname_cluster=True,
        use_insn_id=False):
    """Return a string in the `dot <http://graphviz.org/>`_ language depicting
    dependencies among kernel instructions.
    """

    # make sure all automatically added stuff shows up
    from loopy.kernel.creation import apply_single_writer_depencency_heuristic
    kernel = apply_single_writer_depencency_heuristic(kernel, warn_if_used=False)

    if iname_cluster and not kernel.schedule:
        try:
            from loopy.schedule import get_one_scheduled_kernel
            kernel = get_one_scheduled_kernel(kernel, callables_table)
        except RuntimeError as e:
            iname_cluster = False
            from warnings import warn
            warn("error encountered during scheduling for dep graph -- "
                    "cannot perform iname clustering: %s(%s)"
                    % (type(e).__name__, e))

    dep_graph = {}
    lines = []

    from loopy.kernel.data import MultiAssignmentBase, CInstruction

    for insn in kernel.instructions:
        if isinstance(insn, MultiAssignmentBase):
            lhs = ', '.join(str(assignee) for assignee in insn.assignees)
            op = "%s <- %s" % (lhs, insn.expression)
            if len(op) > 200:
                op = op[:200] + "..."

        elif isinstance(insn, CInstruction):
            op = "<C instruction %s>" % insn.id
        else:
            op = "<instruction %s>" % insn.id

        if use_insn_id:
            insn_label = insn.id
            tooltip = op
        else:
            insn_label = op
            tooltip = insn.id

        lines.append("\"%s\" [label=\"%s\",shape=\"box\",tooltip=\"%s\"];"
                % (
                    insn.id,
                    repr(insn_label)[1:-1],
                    repr(tooltip)[1:-1],
                    ))
        for dep in insn.depends_on:
            dep_graph.setdefault(insn.id, set()).add(dep)

    # {{{ O(n^3) transitive reduction

    # first, compute transitive closure by fixed point iteration
    while True:
        changed_something = False

        for insn_1 in dep_graph:
            for insn_2 in dep_graph.get(insn_1, set()).copy():
                for insn_3 in dep_graph.get(insn_2, set()).copy():
                    if insn_3 not in dep_graph.get(insn_1, set()):
                        changed_something = True
                        dep_graph[insn_1].add(insn_3)

        if not changed_something:
            break

    for insn_1 in dep_graph:
        for insn_2 in dep_graph.get(insn_1, set()).copy():
            for insn_3 in dep_graph.get(insn_2, set()).copy():
                if insn_3 in dep_graph.get(insn_1, set()):
                    dep_graph[insn_1].remove(insn_3)

    # }}}

    for insn_1 in dep_graph:
        for insn_2 in dep_graph.get(insn_1, set()):
            lines.append("%s -> %s" % (insn_2, insn_1))

    if iname_cluster:
        from loopy.schedule import (
                EnterLoop, LeaveLoop, RunInstruction, Barrier,
                CallKernel, ReturnFromKernel)

        for sched_item in kernel.schedule:
            if isinstance(sched_item, EnterLoop):
                lines.append("subgraph cluster_%s { label=\"%s\""
                        % (sched_item.iname, sched_item.iname))
            elif isinstance(sched_item, LeaveLoop):
                lines.append("}")
            elif isinstance(sched_item, RunInstruction):
                lines.append(sched_item.insn_id)
            elif isinstance(sched_item, (CallKernel, ReturnFromKernel, Barrier)):
                pass
            else:
                raise LoopyError("schedule item not unterstood: %r" % sched_item)

    return "digraph %s {\n%s\n}" % (
            kernel.name,
            "\n".join(lines)
            )


def show_dependency_graph(*args, **kwargs):
    """Show the dependency graph generated by :func:`get_dot_dependency_graph`
    in a browser. Accepts the same arguments as that function.
    """

    dot = get_dot_dependency_graph(*args, **kwargs)

    from tempfile import mkdtemp
    temp_dir = mkdtemp(prefix="tmp_loopy_dot")

    dot_file_name = "loopy.dot"

    from os.path import join
    with open(join(temp_dir, dot_file_name), "w") as dotf:
        dotf.write(dot)

    svg_file_name = "loopy.svg"
    from subprocess import check_call
    check_call(["dot", "-Tsvg", "-o", svg_file_name, dot_file_name],
            cwd=temp_dir)

    full_svg_file_name = join(temp_dir, svg_file_name)
    logger.info("show_dot_dependency_graph: svg written to '%s'"
            % full_svg_file_name)

    from webbrowser import open as browser_open
    browser_open("file://" + full_svg_file_name)

# }}}


# {{{ is domain dependent on inames

def is_domain_dependent_on_inames(kernel, domain_index, inames):
    dom = kernel.domains[domain_index]
    dom_parameters = set(dom.get_var_names(dim_type.param))

    # {{{ check for parenthood by loop bound iname

    if inames & dom_parameters:
        return True

    # }}}

    # {{{ check for parenthood by written variable

    for par in dom_parameters:
        if par in kernel.temporary_variables:
            writer_insns = kernel.writer_map()[par]

            if len(writer_insns) > 1:
                raise RuntimeError("loop bound '%s' "
                        "may only be written to once" % par)

            writer_insn, = writer_insns
            writer_inames = kernel.insn_inames(writer_insn)

            if writer_inames & inames:
                return True

    # }}}

    return False

# }}}


# {{{ assign automatic axes

# {{{ rank inames by stride

def get_auto_axis_iname_ranking_by_stride(kernel, insn):
    from loopy.kernel.data import ImageArg, ValueArg

    approximate_arg_values = {}
    for arg in kernel.args:
        if isinstance(arg, ValueArg):
            if arg.approximately is not None:
                approximate_arg_values[arg.name] = arg.approximately
            else:
                raise LoopyError("No approximate arg value specified for '%s'"
                        % arg.name)

    # {{{ find all array accesses in insn

    from loopy.symbolic import ArrayAccessFinder
    ary_acc_exprs = list(ArrayAccessFinder()(insn.expression))

    from pymbolic.primitives import Subscript

    for assignee in insn.assignees:
        if isinstance(assignee, Subscript):
            ary_acc_exprs.append(assignee)

    # }}}

    # {{{ filter array accesses to only the global ones

    global_ary_acc_exprs = []

    for aae in ary_acc_exprs:
        ary_name = aae.aggregate.name
        arg = kernel.arg_dict.get(ary_name)
        if arg is None:
            continue

        if isinstance(arg, ImageArg):
            continue

        global_ary_acc_exprs.append(aae)

    # }}}

    # {{{ figure out automatic-axis inames

    from loopy.kernel.data import AutoLocalIndexTagBase
    auto_axis_inames = set(
        iname for iname in kernel.insn_inames(insn)
        if kernel.iname_tags_of_type(iname, AutoLocalIndexTagBase))

    # }}}

    # {{{ figure out which iname should get mapped to local axis 0

    # maps inames to "aggregate stride"
    aggregate_strides = {}

    from loopy.symbolic import CoefficientCollector
    from pymbolic.primitives import Variable

    for aae in global_ary_acc_exprs:
        index_expr = aae.index
        if not isinstance(index_expr, tuple):
            index_expr = (index_expr,)

        ary_name = aae.aggregate.name
        arg = kernel.arg_dict.get(ary_name)

        if arg.dim_tags is None:
            from warnings import warn
            warn("Strides for '%s' are not known. Local axis assignment "
                    "is likely suboptimal." % arg.name)
            ary_strides = [1] * len(index_expr)
        else:
            ary_strides = []
            from loopy.kernel.array import FixedStrideArrayDimTag
            for dim_tag in arg.dim_tags:
                if isinstance(dim_tag, FixedStrideArrayDimTag):
                    ary_strides.append(dim_tag.stride)

        # {{{ construct iname_to_stride_expr

        iname_to_stride_expr = {}
        for iexpr_i, stride in zip(index_expr, ary_strides):
            if stride is None:
                continue
            coeffs = CoefficientCollector()(iexpr_i)
            for var, coeff in six.iteritems(coeffs):
                if (isinstance(var, Variable)
                        and var.name in auto_axis_inames):
                    # excludes '1', i.e.  the constant
                    new_stride = coeff*stride
                    old_stride = iname_to_stride_expr.get(var.name, None)
                    if old_stride is None or new_stride < old_stride:
                        iname_to_stride_expr[var.name] = new_stride

        # }}}

        from pymbolic import evaluate
        for iname, stride_expr in six.iteritems(iname_to_stride_expr):
            stride = evaluate(stride_expr, approximate_arg_values)
            aggregate_strides[iname] = aggregate_strides.get(iname, 0) + stride

    if aggregate_strides:
        very_large_stride = int(np.iinfo(np.int32).max)

        return sorted((iname for iname in kernel.insn_inames(insn)),
                key=lambda iname: (
                    aggregate_strides.get(iname, very_large_stride),
                    iname))
    else:
        return None

    # }}}

# }}}


def assign_automatic_axes(kernel, callables_table, axis=0, local_size=None):
    logger.debug("%s: assign automatic axes" % kernel.name)
    # TODO: do the tag removal rigorously, might be easier after switching
    # to set() from tuple()

    from loopy.kernel.data import (AutoLocalIndexTagBase, LocalIndexTag,
                                   filter_iname_tags_by_type)

    # Realize that at this point in time, axis lengths are already
    # fixed. So we compute them once and pass them to our recursive
    # copies.

    if local_size is None:
        _, local_size = kernel.get_grid_size_upper_bounds_as_exprs(
                callables_table, ignore_auto=True)

    # {{{ axis assignment helper function

    def assign_axis(recursion_axis, iname, axis=None):
        """Assign iname to local axis *axis* and start over by calling
        the surrounding function assign_automatic_axes.

        If *axis* is None, find a suitable axis automatically.
        """
        try:
            with isl.SuppressedWarnings(kernel.isl_context):
                desired_length = kernel.get_constant_iname_length(iname)
        except isl.Error:
            # Likely unbounded, automatic assignment is not
            # going to happen for this iname.
            new_iname_to_tags = kernel.iname_to_tags.copy()
            new_tags = new_iname_to_tags.get(iname, frozenset())
            new_tags = frozenset(tag for tag in new_tags
                    if not isinstance(tag, AutoLocalIndexTagBase))

            if new_tags:
                new_iname_to_tags[iname] = new_tags
            else:
                del new_iname_to_tags[iname]

            return assign_automatic_axes(
                    kernel.copy(iname_to_tags=new_iname_to_tags),
                    callables_table,
                    axis=recursion_axis)

        if axis is None:
            # {{{ find a suitable axis

            shorter_possible_axes = []
            test_axis = 0
            while True:
                if test_axis >= len(local_size):
                    break
                if test_axis in assigned_local_axes:
                    test_axis += 1
                    continue

                if local_size[test_axis] < desired_length:
                    shorter_possible_axes.append(test_axis)
                    test_axis += 1
                    continue
                else:
                    axis = test_axis
                    break

            # The loop above will find an unassigned local axis
            # that has enough 'room' for the iname. In the same traversal,
            # it also finds theoretically assignable axes that are shorter,
            # in the variable shorter_possible_axes.

            if axis is None and shorter_possible_axes:
                # sort as longest first
                shorter_possible_axes.sort(key=lambda ax: local_size[ax])
                axis = shorter_possible_axes[0]

            # }}}

        if axis is None:
            new_tag = None
        else:
            new_tag = LocalIndexTag(axis)
            if desired_length > local_size[axis]:
                from loopy import untag_inames
                from loopy.transform.iname import split_iname

                # Don't be tempted to switch the outer tag to unroll--this may
                # generate tons of code on some examples.

                return assign_automatic_axes(
                        split_iname(
                            untag_inames(kernel, iname, AutoLocalIndexTagBase),
                            iname, inner_length=local_size[axis],
                            outer_tag=None, inner_tag=new_tag,
                            do_tagged_check=False),
                        callables_table=callables_table,
                        axis=recursion_axis, local_size=local_size)

        if not kernel.iname_tags_of_type(iname, AutoLocalIndexTagBase):
            raise LoopyError("trying to reassign '%s'" % iname)

        if new_tag:
            new_tag_set = frozenset([new_tag])
        else:
            new_tag_set = frozenset()
        new_iname_to_tags = kernel.iname_to_tags.copy()
        new_tags = (
                frozenset(tag for tag in new_iname_to_tags.get(iname, frozenset())
                    if not isinstance(tag, AutoLocalIndexTagBase))
                | new_tag_set)

        if new_tags:
            new_iname_to_tags[iname] = new_tags
        else:
            del new_iname_to_tags[iname]

        return assign_automatic_axes(kernel.copy(iname_to_tags=new_iname_to_tags),
                callables_table, axis=recursion_axis, local_size=local_size)

    # }}}

    # {{{ main assignment loop

    # assignment proceeds in one phase per axis, each time assigning the
    # smallest-stride available iname to the current axis

    import loopy as lp

    for insn in kernel.instructions:
        if not isinstance(insn, lp.MultiAssignmentBase):
            continue

        auto_axis_inames = [
            iname for iname in kernel.insn_inames(insn)
            if kernel.iname_tags_of_type(iname, AutoLocalIndexTagBase)]

        if not auto_axis_inames:
            continue

        assigned_local_axes = set()

        for iname in kernel.insn_inames(insn):
            tags = kernel.iname_tags_of_type(iname, LocalIndexTag, max_num=1)
            if tags:
                tag, = tags
                assigned_local_axes.add(tag.axis)

        if axis < len(local_size):
            # "valid" pass: try to assign a given axis

            if axis not in assigned_local_axes:
                iname_ranking = get_auto_axis_iname_ranking_by_stride(kernel, insn)
                if iname_ranking is not None:
                    for iname in iname_ranking:
                        prev_tags = kernel.iname_tags(iname)
                        if filter_iname_tags_by_type(
                                prev_tags, AutoLocalIndexTagBase):
                            return assign_axis(axis, iname, axis)

        else:
            # "invalid" pass: There are still unassigned axis after the
            #  numbered "valid" passes--assign the remainder by length.

            def get_iname_length(iname):
                try:
                    with isl.SuppressedWarnings(kernel.isl_context):
                        return kernel.get_constant_iname_length(iname)
                except isl.Error:
                    return -1
            # assign longest auto axis inames first
            auto_axis_inames.sort(
                            key=get_iname_length,
                            reverse=True)

            if auto_axis_inames:
                return assign_axis(axis, auto_axis_inames.pop())

    # }}}

    # We've seen all instructions and not punted to recursion/restart because
    # of a new axis assignment.

    if axis >= len(local_size):
        return kernel
    else:
        return assign_automatic_axes(kernel,
                callables_table=callables_table, axis=axis+1,
                local_size=local_size)

# }}}


# {{{ array modifier

class ArrayChanger(object):
    def __init__(self, kernel, array_name):
        self.kernel = kernel
        self.array_name = array_name

    def get(self):
        ary_name = self.array_name
        if ary_name in self.kernel.temporary_variables:
            result = self.kernel.temporary_variables[ary_name]
        elif ary_name in self.kernel.arg_dict:
            result = self.kernel.arg_dict[ary_name]
        else:
            raise NameError("array '%s' was not found" % ary_name)

        from loopy.kernel.array import ArrayBase
        if not isinstance(result, ArrayBase):
            raise LoopyError("variable '%s' is not an array" % ary_name)

        return result

    def with_changed_array(self, new_array):
        knl = self.kernel
        ary_name = self.array_name

        if ary_name in knl.temporary_variables:
            new_tv = knl.temporary_variables.copy()
            new_tv[ary_name] = new_array
            return knl.copy(temporary_variables=new_tv)

        elif ary_name in knl.arg_dict:
            new_args = []
            for arg in knl.args:
                if arg.name == ary_name:
                    new_args.append(new_array)
                else:
                    new_args.append(arg)

            return knl.copy(args=new_args)

        else:
            raise NameError("array '%s' was not found" % ary_name)

# }}}


# {{{ guess_var_shape

def guess_var_shape(kernel, var_name):
    from loopy.symbolic import SubstitutionRuleExpander, AccessRangeMapper

    armap = AccessRangeMapper(kernel, var_name)

    submap = SubstitutionRuleExpander(kernel.substitutions)

    def run_through_armap(expr):
        armap(submap(expr), kernel.insn_inames(insn))
        return expr

    try:
        for insn in kernel.instructions:
            insn.with_transformed_expressions(run_through_armap)
    except TypeError as e:
        from traceback import print_exc
        print_exc()

        raise LoopyError(
                "Failed to (automatically, as requested) find "
                "shape/strides for variable '%s'. "
                "Specifying the shape manually should get rid of this. "
                "The following error occurred: %s"
                % (var_name, str(e)))

    if armap.access_range is None:
        if armap.bad_subscripts:
            from loopy.symbolic import LinearSubscript
            if any(isinstance(sub, LinearSubscript)
                    for sub in armap.bad_subscripts):
                raise LoopyError("cannot determine access range for '%s': "
                        "linear subscript(s) in '%s'"
                        % (var_name, ", ".join(
                                str(i) for i in armap.bad_subscripts)))

            n_axes_in_subscripts = set(
                    len(sub.index_tuple) for sub in armap.bad_subscripts)

            if len(n_axes_in_subscripts) != 1:
                raise RuntimeError("subscripts of '%s' with differing "
                        "numbers of axes were found" % var_name)

            n_axes, = n_axes_in_subscripts

            if n_axes == 1:
                # Leave shape undetermined--we can live with that for 1D.
                shape = None
            else:
                raise LoopyError("cannot determine access range for '%s': "
                        "undetermined index in subscript(s) '%s'"
                        % (var_name, ", ".join(
                                str(i) for i in armap.bad_subscripts)))

        else:
            # no subscripts found, let's call it a scalar
            shape = ()
    else:
        from loopy.isl_helpers import static_max_of_pw_aff
        from loopy.symbolic import pw_aff_to_expr

        shape = []
        for i in range(armap.access_range.dim(dim_type.set)):
            try:
                shape.append(
                        pw_aff_to_expr(static_max_of_pw_aff(
                            kernel.cache_manager.dim_max(
                                armap.access_range, i) + 1,
                            constants_only=False)))
            except Exception:
                print("While trying to find shape axis %d of "
                        "variable '%s', the following "
                        "exception occurred:" % (i, var_name),
                        file=sys.stderr)
                print("*** ADVICE: You may need to manually specify the "
                        "shape of argument '%s'." % (var_name),
                        file=sys.stderr)
                raise

        shape = tuple(shape)

    return shape

# }}}


# {{{ loop nest tracker

class SetTrie(object):
    """
    Similar to a trie, but uses an unordered sequence as the key.
    """

    def __init__(self, children=(), all_items=None):
        self.children = dict(children)
        # all_items should be shared within a trie.
        if all_items is None:
            self.all_items = set()
        else:
            self.all_items = all_items

    def descend(self, on_found=lambda prefix: None, prefix=frozenset()):
        on_found(prefix)
        from six import iteritems
        for prefix, child in sorted(
                iteritems(self.children),
                key=lambda it: sorted(it[0])):
            child.descend(on_found, prefix=prefix)

    def check_consistent_insert(self, items_to_insert):
        if items_to_insert & self.all_items:
            raise ValueError("inconsistent nesting")

    def add_or_update(self, key):
        if len(key) == 0:
            return

        from six import iteritems

        for child_key, child in iteritems(self.children):
            common = child_key & key
            if common:
                break
        else:
            # Key not found - insert new child
            self.check_consistent_insert(key)
            self.children[frozenset(key)] = SetTrie(all_items=self.all_items)
            self.all_items.update(key)
            return

        if child_key <= key:
            # child is a prefix of key:
            child.add_or_update(key - common)
        elif key < child_key:
            # key is a strict prefix of child:
            #
            #  -[new child]
            #     |
            #   [child]
            #
            del self.children[child_key]
            self.children[common] = SetTrie(
                children={frozenset(child_key - common): child},
                all_items=self.all_items)
        else:
            # key and child share a common prefix:
            #
            # -[new placeholder]
            #      /        \
            #  [new child]   [child]
            #
            self.check_consistent_insert(key - common)

            del self.children[child_key]
            self.children[common] = SetTrie(
                children={
                    frozenset(child_key - common): child,
                    frozenset(key - common): SetTrie(all_items=self.all_items)},
                all_items=self.all_items)
            self.all_items.update(key - common)


def get_visual_iname_order_embedding(kernel):
    """
    Return :class:`dict` `embedding` mapping inames to a totally ordered set of
    values, such that `embedding[iname1] < embedding[iname2]` when `iname2`
    is nested inside `iname1`.
    """
    from loopy.kernel.data import IlpBaseTag
    # Ignore ILP tagged inames, since they do not have to form a strict loop
    # nest.
    ilp_inames = frozenset(iname
        for iname in kernel.iname_to_tags
        if kernel.iname_tags_of_type(iname, IlpBaseTag))

    iname_trie = SetTrie()

    for insn in kernel.instructions:
        within_inames = set(
            iname for iname in insn.within_inames
            if iname not in ilp_inames)
        iname_trie.add_or_update(within_inames)

    embedding = {}

    def update_embedding(inames):
        embedding.update(
            dict((iname, (len(embedding), iname)) for iname in inames))

    iname_trie.descend(update_embedding)

    for iname in ilp_inames:
        # Nest ilp_inames innermost, so they don't interrupt visual order.
        embedding[iname] = (len(embedding), iname)

    return embedding

# }}}


# {{{ find_recursive_dependencies

def find_recursive_dependencies(kernel, insn_ids):
    queue = list(insn_ids)

    result = set(insn_ids)

    while queue:
        new_queue = []

        for insn_id in queue:
            insn = kernel.id_to_insn[insn_id]
            additionals = insn.depends_on - result
            result.update(additionals)
            new_queue.extend(additionals)

        queue = new_queue

    return result

# }}}


# {{{ find_reverse_dependencies

def find_reverse_dependencies(kernel, insn_ids):
    """Finds a set of IDs of instructions that depend on one of the insn_ids.

    :arg insn_ids: a set of instruction IDs
    """
    return frozenset(
            insn.id
            for insn in kernel.instructions
            if insn.depends_on & insn_ids)

# }}}


# {{{ draw_dependencies_as_unicode_arrows

def draw_dependencies_as_unicode_arrows(
        instructions, fore, style, flag_downward=True, max_columns=20):
    """
    :arg instructions: an ordered iterable of :class:`loopy.InstructionBase`
        instances
    :arg fore: if given, will be used like a :mod:`colorama` ``Fore`` object
        to color-code dependencies. (E.g. red for downward edges)
    :returns: A tuple ``(uniform_length, rows)``, where *rows* is a list of
        tuples (arrows, extender) with Unicode-drawn dependency arrows, one per
        entry of *instructions*. *extender* can be used to extend arrows below the
        line of an instruction. *uniform_length* is the length of the *arrows* and
        *extender* strings.
    """
    reverse_deps = {}

    for insn in instructions:
        for dep in insn.depends_on:
            reverse_deps.setdefault(dep, set()).add(insn.id)

    # mapping of to_id tuples to column_index
    dep_to_column = {}

    # {{{ find column assignments

    # mapping from column indices to (end_insn_ids, pointed_at_insn_id)
    # end_insn_ids is a set that gets modified in-place to remove 'ends'
    # (arrow origins) as they are being passed.
    columns_in_use = {}

    n_columns = [0]

    def find_free_column():
        i = 0
        while i in columns_in_use:
            i += 1
        if i+1 > n_columns[0]:
            n_columns[0] = i+1
            row.append(" ")
        return i

    def do_flag_downward(s, pointed_at_insn_id):
        if flag_downward and pointed_at_insn_id not in processed_ids:
            return fore.RED+s+style.RESET_ALL
        else:
            return s

    def make_extender():
        result = n_columns[0] * [" "]
        for col, (_, pointed_at_insn_id) in six.iteritems(columns_in_use):
            result[col] = do_flag_downward(u"│", pointed_at_insn_id)

        return result

    processed_ids = set()

    rows = []
    for insn in instructions:
        row = make_extender()

        # {{{ add rdeps for already existing columns

        rdeps = reverse_deps.get(insn.id, set()).copy() - processed_ids
        assert insn.id not in rdeps

        col = dep_to_column.get(insn.id)
        if col is not None:
            columns_in_use[col][0].update(rdeps)
        del col

        # }}}

        # {{{ add deps for already existing columns

        for dep in insn.depends_on:
            dep_key = dep
            if dep_key in dep_to_column:
                col = dep_to_column[dep]
                columns_in_use[col][0].add(insn.id)

        # }}}

        for col, (starts, pointed_at_insn_id) in list(six.iteritems(columns_in_use)):
            if insn.id == pointed_at_insn_id:
                if starts:
                    # will continue downward
                    row[col] = do_flag_downward(u">", pointed_at_insn_id)
                else:
                    # stops here

                    # placeholder, pending deletion
                    columns_in_use[col] = None

                    row[col] = do_flag_downward(u"↳", pointed_at_insn_id)

            elif insn.id in starts:
                starts.remove(insn.id)
                if starts or pointed_at_insn_id not in processed_ids:
                    # will continue downward
                    row[col] = do_flag_downward(u"├", pointed_at_insn_id)

                else:
                    # stops here
                    row[col] = u"└"
                    # placeholder, pending deletion
                    columns_in_use[col] = None

        # {{{ start arrows by reverse dep

        dep_key = insn.id
        if dep_key not in dep_to_column and rdeps:
            col = dep_to_column[dep_key] = find_free_column()
            columns_in_use[col] = (rdeps, insn.id)
            row[col] = u"↱"

        # }}}

        # {{{ start arrows by forward dep

        for dep in insn.depends_on:
            assert dep != insn.id
            dep_key = dep
            if dep_key not in dep_to_column:
                col = dep_to_column[dep_key] = find_free_column()

                # No need to add current instruction to end_insn_ids set, as
                # we're currently handling it.
                columns_in_use[col] = (set(), dep)

                row[col] = do_flag_downward(u"┌", dep)

        # }}}

        # {{{ delete columns_in_use entry for end-of-life columns

        for col, value in list(six.iteritems(columns_in_use)):
            if value is None:
                del columns_in_use[col]

        # }}}

        processed_ids.add(insn.id)

        extender = make_extender()

        rows.append(("".join(row), "".join(extender)))

    # }}}

    uniform_length = min(n_columns[0], max_columns)

    added_ellipsis = [False]

    def len_without_color_escapes(s):
        s = (s
                .replace(fore.RED, "")
                .replace(style.RESET_ALL, ""))
        return len(s)

    def truncate_without_color_escapes(s, l):
        # FIXME: This is a bit dumb--it removes color escapes when truncation
        # is needed.

        s = (s
                .replace(fore.RED, "")
                .replace(style.RESET_ALL, ""))

        return s[:l] + u"…"

    def conform_to_uniform_length(s):
        len_s = len_without_color_escapes(s)

        if len_s <= uniform_length:
            return s + " "*(uniform_length-len_s)
        else:
            added_ellipsis[0] = True
            return truncate_without_color_escapes(s, uniform_length)

    rows = [
            (conform_to_uniform_length(row),
                conform_to_uniform_length(extender))
            for row, extender in rows]

    if added_ellipsis[0]:
        uniform_length += 1

        rows = [
                (conform_to_uniform_length(row),
                    conform_to_uniform_length(extender))
                for row, extender in rows]

    return uniform_length, rows

# }}}


# {{{ stringify_instruction_list

def stringify_instruction_list(kernel):
    # {{{ topological sort

    printed_insn_ids = set()
    printed_insn_order = []

    def insert_insn_into_order(insn):
        if insn.id in printed_insn_ids:
            return
        printed_insn_ids.add(insn.id)

        for dep_id in natsorted(insn.depends_on):
            insert_insn_into_order(kernel.id_to_insn[dep_id])

        printed_insn_order.append(insn)

    for insn in kernel.instructions:
        insert_insn_into_order(insn)

    # }}}

    import loopy as lp

    Fore = kernel.options._fore  # noqa
    Style = kernel.options._style  # noqa

    uniform_arrow_length, arrows_and_extenders = \
            draw_dependencies_as_unicode_arrows(
                    printed_insn_order, fore=Fore, style=Style)

    leader = " " * uniform_arrow_length
    lines = []
    current_inames = [set()]

    if uniform_arrow_length:
        indent_level = [1]
    else:
        indent_level = [0]

    indent_increment = 2

    iname_order = kernel._get_iname_order_for_printing()

    def add_pre_line(s):
        lines.append(leader + " " * indent_level[0] + s)

    def add_main_line(s):
        lines.append(arrows + " " * indent_level[0] + s)

    def add_post_line(s):
        lines.append(extender + " " * indent_level[0] + s)

    def adapt_to_new_inames_list(new_inames):
        added = []
        removed = []

        # FIXME: Doesn't respect strict nesting
        for iname in iname_order:
            is_in_current = iname in current_inames[0]
            is_in_new = iname in new_inames

            if is_in_new == is_in_current:
                pass
            elif is_in_new and not is_in_current:
                added.append(iname)
            elif not is_in_new and is_in_current:
                removed.append(iname)
            else:
                assert False

        if removed:
            indent_level[0] -= indent_increment * len(removed)
            add_pre_line("end " + ", ".join(removed))
        if added:
            add_pre_line("for " + ", ".join(added))
            indent_level[0] += indent_increment * len(added)

        current_inames[0] = new_inames

    for insn, (arrows, extender) in zip(printed_insn_order, arrows_and_extenders):
        if isinstance(insn, lp.MultiAssignmentBase):
            lhs = ", ".join(str(a) for a in insn.assignees)
            rhs = str(insn.expression)
            trailing = []
        elif isinstance(insn, lp.CInstruction):
            lhs = ", ".join(str(a) for a in insn.assignees)
            rhs = "CODE(%s|%s)" % (
                    ", ".join(str(x) for x in insn.read_variables),
                    ", ".join("%s=%s" % (name, expr)
                        for name, expr in insn.iname_exprs))

            trailing = [l for l in insn.code.split("\n")]
        elif isinstance(insn, lp.BarrierInstruction):
            lhs = ""
            rhs = "... %sbarrier" % insn.synchronization_kind[0]
            trailing = []

        elif isinstance(insn, lp.NoOpInstruction):
            lhs = ""
            rhs = "... nop"
            trailing = []

        else:
            raise LoopyError("unexpected instruction type: %s"
                    % type(insn).__name__)

        adapt_to_new_inames_list(kernel.insn_inames(insn))

        options = ["id="+Fore.GREEN+insn.id+Style.RESET_ALL]
        if insn.priority:
            options.append("priority=%d" % insn.priority)
        if insn.tags:
            options.append("tags=%s" % ":".join(insn.tags))
        if isinstance(insn, lp.Assignment) and insn.atomicity:
            options.append("atomic=%s" % ":".join(
                str(a) for a in insn.atomicity))
        if insn.groups:
            options.append("groups=%s" % ":".join(insn.groups))
        if insn.conflicts_with_groups:
            options.append(
                    "conflicts=%s" % ":".join(insn.conflicts_with_groups))
        if insn.no_sync_with:
            options.append("no_sync_with=%s" % ":".join(
                "%s@%s" % entry for entry in sorted(insn.no_sync_with)))
        if isinstance(insn, lp.BarrierInstruction) and \
                insn.synchronization_kind == 'local':
            options.append('mem_kind=%s' % insn.mem_kind)

        if lhs:
            core = "%s = %s" % (
                Fore.CYAN+lhs+Style.RESET_ALL,
                Fore.MAGENTA+rhs+Style.RESET_ALL,
                )
        else:
            core = Fore.MAGENTA+rhs+Style.RESET_ALL

        options_str = "  {%s}" % ", ".join(options)

        if insn.predicates:
            # FIXME: precedence
            add_pre_line("if %s" % " and ".join([str(x) for x in insn.predicates]))
            indent_level[0] += indent_increment

        add_main_line(core + options_str)

        for t in trailing:
            add_post_line(t)

        if insn.predicates:
            indent_level[0] -= indent_increment
            add_post_line("end")

        leader = extender

    adapt_to_new_inames_list([])

    return lines

# }}}


# {{{ global barrier order finding

@memoize_on_first_arg
def get_global_barrier_order(kernel):
    """Return a :class:`tuple` of the listing the ids of global barrier instructions
    as they appear in order in the kernel.

    See also :class:`loopy.instruction.BarrierInstruction`.
    """
    barriers = []
    visiting = set()
    visited = set()

    unvisited = set(insn.id for insn in kernel.instructions)

    def is_barrier(my_insn_id):
        insn = kernel.id_to_insn[my_insn_id]
        from loopy.kernel.instruction import BarrierInstruction
        return isinstance(insn, BarrierInstruction) and \
            insn.synchronization_kind == "global"

    while unvisited:
        stack = [unvisited.pop()]

        while stack:
            top = stack[-1]

            if top in visiting:
                visiting.remove(top)
                if is_barrier(top):
                    barriers.append(top)

            if top in visited:
                stack.pop()
                continue

            visited.add(top)
            visiting.add(top)

            for child in kernel.id_to_insn[top].depends_on:
                # Check for no cycles.
                assert child not in visiting
                stack.append(child)

    # Ensure this is the only possible order.
    #
    # We do this by looking at the barriers in order.
    # We check for each adjacent pair (a,b) in the order if a < b,
    # i.e. if a is reachable by a chain of dependencies from b.

    visiting.clear()
    visited.clear()

    for prev_barrier, barrier in zip(barriers, barriers[1:]):
        # Check if prev_barrier is reachable from barrier.
        stack = [barrier]
        visited.discard(prev_barrier)

        while stack:
            top = stack[-1]

            if top in visiting:
                visiting.remove(top)

            if top in visited:
                stack.pop()
                continue

            visited.add(top)
            visiting.add(top)

            if top == prev_barrier:
                visiting.clear()
                break

            for child in kernel.id_to_insn[top].depends_on:
                stack.append(child)
        else:
            # Search exhausted and we did not find prev_barrier.
            raise LoopyError("barriers '%s' and '%s' are not ordered"
                             % (prev_barrier, barrier))

    return tuple(barriers)

# }}}


# {{{ find most recent global barrier

@memoize_on_first_arg
def find_most_recent_global_barrier(kernel, insn_id):
    """Return the id of the latest occuring global barrier which the
    given instruction (indirectly or directly) depends on, or *None* if this
    instruction does not depend on a global barrier.

    The return value is guaranteed to be unique because global barriers are
    totally ordered within the kernel.
    """

    global_barrier_order = get_global_barrier_order(kernel)

    if len(global_barrier_order) == 0:
        return None

    insn = kernel.id_to_insn[insn_id]

    if len(insn.depends_on) == 0:
        return None

    def is_barrier(my_insn_id):
        insn = kernel.id_to_insn[my_insn_id]
        from loopy.kernel.instruction import BarrierInstruction
        return isinstance(insn, BarrierInstruction) and \
            insn.synchronization_kind == "global"

    global_barrier_to_ordinal = dict(
            (b, i) for i, b in enumerate(global_barrier_order))

    def get_barrier_ordinal(barrier_id):
        return (global_barrier_to_ordinal[barrier_id]
                if barrier_id is not None
                else -1)

    direct_barrier_dependencies = set(
            dep for dep in insn.depends_on if is_barrier(dep))

    if len(direct_barrier_dependencies) > 0:
        return max(direct_barrier_dependencies, key=get_barrier_ordinal)
    else:
        return max((find_most_recent_global_barrier(kernel, dep)
                    for dep in insn.depends_on),
                key=get_barrier_ordinal)

# }}}


# {{{ subkernel tools

@memoize_on_first_arg
def get_subkernels(kernel):
    """Return a :class:`tuple` of the names of the subkernels in the kernel. The
    kernel must be scheduled.

    See also :class:`loopy.schedule.CallKernel`.
    """
    from loopy.kernel import KernelState
    if kernel.state != KernelState.SCHEDULED:
        raise LoopyError("Kernel must be scheduled")

    from loopy.schedule import CallKernel

    return tuple(sched_item.kernel_name
            for sched_item in kernel.schedule
            if isinstance(sched_item, CallKernel))


@memoize_on_first_arg
def get_subkernel_to_insn_id_map(kernel):
    """Return a :class:`dict` mapping subkernel names to a :class:`frozenset`
    consisting of the instruction ids scheduled within the subkernel. The
    kernel must be scheduled.
    """
    from loopy.kernel import KernelState
    if kernel.state != KernelState.SCHEDULED:
        raise LoopyError("Kernel must be scheduled")

    from loopy.schedule import (
            sched_item_to_insn_id, CallKernel, ReturnFromKernel)

    subkernel = None
    result = {}

    for sched_item in kernel.schedule:
        if isinstance(sched_item, CallKernel):
            subkernel = sched_item.kernel_name
            result[subkernel] = set()

        if isinstance(sched_item, ReturnFromKernel):
            subkernel = None

        if subkernel is not None:
            for insn_id in sched_item_to_insn_id(sched_item):
                result[subkernel].add(insn_id)

    for subkernel in result:
        result[subkernel] = frozenset(result[subkernel])

    return result

# }}}


# {{{ find aliasing equivalence classes

class DisjointSets(object):
    """
    .. automethod:: __getitem__
    .. automethod:: find_leader_or_create_group
    .. automethod:: union
    .. automethod:: union_many
    """

    # https://en.wikipedia.org/wiki/Disjoint-set_data_structure

    def __init__(self):
        self.leader_to_group = {}
        self.element_to_leader = {}

    def __getitem__(self, item):
        """
        :arg item: A representative of an equivalence class.
        :returns: the equivalence class, given as a set of elements
        """
        try:
            leader = self.element_to_leader[item]
        except KeyError:
            return set([item])
        else:
            return self.leader_to_group[leader]

    def find_leader_or_create_group(self, el):
        try:
            return self.element_to_leader[el]
        except KeyError:
            pass

        self.element_to_leader[el] = el
        self.leader_to_group[el] = set([el])
        return el

    def union(self, a, b):
        leader_a = self.find_leader_or_create_group(a)
        leader_b = self.find_leader_or_create_group(b)

        if leader_a == leader_b:
            return

        new_leader = leader_a

        for b_el in self.leader_to_group[leader_b]:
            self.element_to_leader[b_el] = new_leader

        self.leader_to_group[leader_a].update(self.leader_to_group[leader_b])
        del self.leader_to_group[leader_b]

    def union_many(self, relation):
        """
        :arg relation: an iterable of 2-tuples enumerating the elements of the
            relation. The relation is assumed to be an equivalence relation
            (transitive, reflexive, symmetric) but need not explicitly contain
            all elements to make it that.

            The first elements of the tuples become group leaders.

        :returns: *self*
        """

        for a, b in relation:
            self.union(a, b)

        return self


def find_aliasing_equivalence_classes(kernel):
    return DisjointSets().union_many(
            (tv.base_storage, tv.name)
            for tv in six.itervalues(kernel.temporary_variables)
            if tv.base_storage is not None)

# }}}


# {{{ callee kernel tools

def get_direct_callee_kernels(kernel, callables_table, insn_ids=None,):
    """
    Returns an instance of :class:`frozenset` of all the callee kernels
    called in instructions in the *kernel* whose IDs are given in *insn_ids*.

    :arg kernel: An instance of :class:`LoopKernel`.
    :arg insn_ids: An instance of :class:`frozenset`.

    If *insn_ids* is *None* returns all the callee kernels called by *kernel*.
    """
    #FIXME: explain what "direct" means

    if insn_ids is None:
        insn_ids = frozenset(insn.id for insn in kernel.instructions)

    from loopy.kernel.function_interface import CallableKernel

    def _get_callee_kernel_if_insn_has_callable_kernel(insn_id):
        """Returns callee kernel if the instruction has a call to a
        :class:`loopy.kernel.function_interface.CallableKernel`. Otherwise
        returns *None*.
        """
        insn = kernel.id_to_insn[insn_id]
        from loopy.kernel.instruction import (CallInstruction,
                MultiAssignmentBase, CInstruction, _DataObliviousInstruction)
        from pymbolic.primitives import Call
        if isinstance(insn, CallInstruction):
            if isinstance(insn.expression, Call) and (
                    insn.expression.function.name in callables_table):
                in_knl_callable = callables_table[
                        insn.expression.function.name]
                if isinstance(in_knl_callable, CallableKernel):
                    return in_knl_callable.subkernel
        elif isinstance(insn, (MultiAssignmentBase,
                CInstruction, _DataObliviousInstruction)):
            pass
        else:
            raise NotImplementedError("Unknown type of instruction %s." %
                    type(insn))

        return None

    return frozenset([_get_callee_kernel_if_insn_has_callable_kernel(insn_id)
            for insn_id in insn_ids]) - frozenset([None])

# }}}


# {{{ direction helper tools

def infer_args_are_input_output(kernel):
    """
    Returns a copy of *kernel* with the attributes ``is_input`` and
    ``is_output`` of the arguments set.

    .. note::

        If the :attr:`~loopy.ArrayArg.is_output` is not supplied from a user,
        then the array is inferred as an output argument if it is written at
        some point in the kernel.

        If the :attr:`~loopy.ArrayArg.is_input` is not supplied from a user,
        then the array is inferred as an input argument if it is either read at
        some point in the kernel or it is neither read nor written.
    """
    from loopy.kernel.data import ArrayArg, ValueArg, ConstantArg, ImageArg
    new_args = []

    for arg in kernel.args:
<<<<<<< HEAD
        if isinstance(arg, (ArrayArg, ImageArg, ValueArg)):
            if arg.is_output is not None:
                assert isinstance(arg.is_output, bool)
=======
        if isinstance(arg, ArrayArg):
            if arg.is_output_only is not None:
                assert isinstance(arg.is_output_only, bool)
                new_args.append(arg)
>>>>>>> 6af42e0c
            else:
                if arg.name in kernel.get_written_variables():
                    arg = arg.copy(is_output=True)
                else:
                    arg = arg.copy(is_output=False)

            if arg.is_input is not None:
                assert isinstance(arg.is_input, bool)
            else:
                if arg.name in kernel.get_read_variables() or (
                        (arg.name not in kernel.get_read_variables()) and (
                            arg.name not in kernel.get_written_variables())):
                    arg = arg.copy(is_input=True)
                else:
<<<<<<< HEAD
                    arg = arg.copy(is_input=False)
        elif isinstance(arg, ConstantArg):
            pass
=======
                    new_args.append(arg.copy(is_output_only=False))
        elif isinstance(arg, (ConstantArg, ImageArg, ValueArg)):
            new_args.append(arg)
>>>>>>> 6af42e0c
        else:
            raise NotImplementedError("Unkonwn argument type %s." % type(arg))

        if not (arg.is_input or arg.is_output):
            raise LoopyError("Kernel argument must be either input or output."
                    " '{}' in '{}' does not follow it.".format(arg.name,
                        kernel.name))

        new_args.append(arg)

    return kernel.copy(args=new_args)

# }}}


# {{{ identify_root_kernel

class CallCollector(CombineMapper):
    def combine(self, values):
        import operator
        return reduce(operator.or_, values, frozenset())

    def map_call(self, expr):
        from pymbolic.primitives import CallWithKwargs
        return self.rec(CallWithKwargs(
            function=expr.function, parameters=expr.parameters,
            kw_parameters={}))

    def map_call_with_kwargs(self, expr):
        return (frozenset([expr.function.name]) |
                self.combine((self.rec(child) for child in expr.parameters
                    + tuple(expr.kw_parameters.values()))))

    def map_constant(self, expr):
        return frozenset()

    map_variable = map_constant
    map_function_symbol = map_constant
    map_tagged_variable = map_constant
    map_type_cast = map_constant


def identify_root_kernel(kernels):
    assert isinstance(kernels, list)
    assert all(isinstance(knl, LoopKernel) for knl in kernels)
    call_collector = CallCollector()

    def _calls_in_a_kernel(knl):
        calls = set()
        for insn in knl.instructions:
            if isinstance(insn, MultiAssignmentBase):
                calls = calls | call_collector(insn.expression)
            elif isinstance(insn, _DataObliviousInstruction):
                pass
            else:
                raise NotImplementedError()

        return calls

    all_calls = frozenset().union(*[_calls_in_a_kernel(knl) for knl in
        kernels])

    kernel_names = frozenset([knl.name for knl in kernels])

    assert len(kernel_names - all_calls) == 1

    root_knl_name, = (kernel_names - all_calls)
    return root_knl_name

# }}}

# vim: foldmethod=marker<|MERGE_RESOLUTION|>--- conflicted
+++ resolved
@@ -1941,16 +1941,10 @@
     new_args = []
 
     for arg in kernel.args:
-<<<<<<< HEAD
-        if isinstance(arg, (ArrayArg, ImageArg, ValueArg)):
-            if arg.is_output is not None:
-                assert isinstance(arg.is_output, bool)
-=======
         if isinstance(arg, ArrayArg):
             if arg.is_output_only is not None:
                 assert isinstance(arg.is_output_only, bool)
                 new_args.append(arg)
->>>>>>> 6af42e0c
             else:
                 if arg.name in kernel.get_written_variables():
                     arg = arg.copy(is_output=True)
@@ -1965,15 +1959,9 @@
                             arg.name not in kernel.get_written_variables())):
                     arg = arg.copy(is_input=True)
                 else:
-<<<<<<< HEAD
-                    arg = arg.copy(is_input=False)
-        elif isinstance(arg, ConstantArg):
-            pass
-=======
                     new_args.append(arg.copy(is_output_only=False))
         elif isinstance(arg, (ConstantArg, ImageArg, ValueArg)):
             new_args.append(arg)
->>>>>>> 6af42e0c
         else:
             raise NotImplementedError("Unkonwn argument type %s." % type(arg))
 
