from __future__ import division, absolute_import, print_function

__copyright__ = "Copyright (C) 2015 James Stevens"

__license__ = """
Permission is hereby granted, free of charge, to any person obtaining a copy
of this software and associated documentation files (the "Software"), to deal
in the Software without restriction, including without limitation the rights
to use, copy, modify, merge, publish, distribute, sublicense, and/or sell
copies of the Software, and to permit persons to whom the Software is
furnished to do so, subject to the following conditions:

The above copyright notice and this permission notice shall be included in
all copies or substantial portions of the Software.

THE SOFTWARE IS PROVIDED "AS IS", WITHOUT WARRANTY OF ANY KIND, EXPRESS OR
IMPLIED, INCLUDING BUT NOT LIMITED TO THE WARRANTIES OF MERCHANTABILITY,
FITNESS FOR A PARTICULAR PURPOSE AND NONINFRINGEMENT. IN NO EVENT SHALL THE
AUTHORS OR COPYRIGHT HOLDERS BE LIABLE FOR ANY CLAIM, DAMAGES OR OTHER
LIABILITY, WHETHER IN AN ACTION OF CONTRACT, TORT OR OTHERWISE, ARISING FROM,
OUT OF OR IN CONNECTION WITH THE SOFTWARE OR THE USE OR OTHER DEALINGS IN
THE SOFTWARE.
"""

import six

import loopy as lp
from islpy import dim_type
import islpy as isl
from pymbolic.mapper import CombineMapper
from functools import reduce
from loopy.kernel.data import (
        MultiAssignmentBase, TemporaryVariable, AddressSpace)
from loopy.diagnostic import warn_with_kernel, LoopyError
from loopy.symbolic import CoefficientCollector
from pytools import Record, memoize_method
from loopy.kernel.function_interface import ScalarCallable, CallableKernel
<<<<<<< HEAD
from loopy.kernel import LoopKernel
from loopy.program import make_program
=======
>>>>>>> cbb9942c


__doc__ = """

.. currentmodule:: loopy

.. autoclass:: ToCountMap
.. autoclass:: CountGranularity
.. autoclass:: Op
.. autoclass:: MemAccess

.. autofunction:: get_op_map
.. autofunction:: get_mem_access_map
.. autofunction:: get_synchronization_map

.. autofunction:: gather_access_footprints
.. autofunction:: gather_access_footprint_bytes

.. currentmodule:: loopy.statistics

.. autoclass:: GuardedPwQPolynomial

.. currentmodule:: loopy
"""


# FIXME: this is broken for the callable kernel design.
# - The variable name, what if multiple kernels use the same name?(needs a
# different MemAccessInfo)
# - We should also add the cumulative effect on the arguments of callee kernels
# into the caller kernel
# - Make changes to MemAccessInfo to include the effect of several kernels.
# - Renovate `count`.

# {{{ GuardedPwQPolynomial

class GuardedPwQPolynomial(object):
    def __init__(self, pwqpolynomial, valid_domain):
        self.pwqpolynomial = pwqpolynomial
        self.valid_domain = valid_domain

    def __add__(self, other):
        if isinstance(other, GuardedPwQPolynomial):
            return GuardedPwQPolynomial(
                    self.pwqpolynomial + other.pwqpolynomial,
                    self.valid_domain & other.valid_domain)
        else:
            return GuardedPwQPolynomial(
                    self.pwqpolynomial + other,
                    self.valid_domain)

    __radd__ = __add__

    def __mul__(self, other):
        if isinstance(other, GuardedPwQPolynomial):
            return GuardedPwQPolynomial(
                    self.pwqpolynomial * other.pwqpolynomial,
                    self.valid_domain & other.valid_domain)
        else:
            return GuardedPwQPolynomial(
                    self.pwqpolynomial * other,
                    self.valid_domain)

    __rmul__ = __mul__

    def eval_with_dict(self, value_dict):
        space = self.pwqpolynomial.space
        pt = isl.Point.zero(space.params())

        for i in range(space.dim(dim_type.param)):
            par_name = space.get_dim_name(dim_type.param, i)
            pt = pt.set_coordinate_val(
                dim_type.param, i, value_dict[par_name])

        if not (isl.Set.from_point(pt) <= self.valid_domain):
            raise ValueError("evaluation point outside of domain of "
                    "definition of piecewise quasipolynomial")

        return self.pwqpolynomial.eval(pt).to_python()

    @staticmethod
    def zero():
        p = isl.PwQPolynomial('{ 0 }')
        return GuardedPwQPolynomial(p, isl.Set.universe(p.domain().space))

    def __str__(self):
        return str(self.pwqpolynomial)

    def __repr__(self):
        return repr(self.pwqpolynomial)

# }}}


# {{{ ToCountMap

class ToCountMap(object):
    """Maps any type of key to an arithmetic type.

    .. automethod:: filter_by
    .. automethod:: filter_by_func
    .. automethod:: group_by
    .. automethod:: to_bytes
    .. automethod:: sum
    .. automethod:: eval_and_sum

    """

    def __init__(self, init_dict=None, val_type=GuardedPwQPolynomial):
        if init_dict is None:
            init_dict = {}
        self.count_map = init_dict
        self.val_type = val_type

    def __add__(self, other):
        result = self.count_map.copy()
        for k, v in six.iteritems(other.count_map):
            result[k] = self.count_map.get(k, 0) + v
        return ToCountMap(result, self.val_type)

    def __radd__(self, other):
        if other != 0:
            raise ValueError("ToCountMap: Attempted to add ToCountMap "
                                "to {0} {1}. ToCountMap may only be added to "
                                "0 and other ToCountMap objects."
                                .format(type(other), other))
        return self

    def __mul__(self, other):
        if isinstance(other, GuardedPwQPolynomial):
            return ToCountMap(dict(
                (index, self.count_map[index]*other)
                for index in self.keys()))
        else:
            raise ValueError("ToCountMap: Attempted to multiply "
                                "ToCountMap by {0} {1}."
                                .format(type(other), other))

    __rmul__ = __mul__

    def __getitem__(self, index):
        try:
            return self.count_map[index]
        except KeyError:
            #TODO what is the best way to handle this?
            if self.val_type is GuardedPwQPolynomial:
                return GuardedPwQPolynomial.zero()
            else:
                return 0

    def __setitem__(self, index, value):
        self.count_map[index] = value

    def __repr__(self):
        return repr(self.count_map)

    def __len__(self):
        return len(self.count_map)

    def get(self, key, default=None):
        return self.count_map.get(key, default)

    def items(self):
        return self.count_map.items()

    def keys(self):
        return self.count_map.keys()

    def pop(self, item):
        return self.count_map.pop(item)

    def copy(self):
        return ToCountMap(dict(self.count_map), self.val_type)

    def with_set_attributes(self, **kwargs):
        return ToCountMap(dict(
            (key.copy(**kwargs), val)
            for key, val in six.iteritems(self.count_map)),
            self.val_type)

    def filter_by(self, **kwargs):
        """Remove items without specified key fields.

        :arg kwargs: Keyword arguments matching fields in the keys of the
            :class:`ToCountMap`, each given a list of allowable values for that
            key field.

        :return: A :class:`ToCountMap` containing the subset of the items in
            the original :class:`ToCountMap` that match the field values
            passed.

        Example usage::

            # (first create loopy kernel and specify array data types)

            params = {'n': 512, 'm': 256, 'l': 128}
            mem_map = lp.get_mem_access_map(knl)
            filtered_map = mem_map.filter_by(direction=['load'],
                                             variable=['a','g'])
            tot_loads_a_g = filtered_map.eval_and_sum(params)

            # (now use these counts to, e.g., predict performance)

        """

        result_map = ToCountMap(val_type=self.val_type)

        from loopy.types import to_loopy_type
        if 'dtype' in kwargs.keys():
            kwargs['dtype'] = [to_loopy_type(d) for d in kwargs['dtype']]

        # for each item in self.count_map
        for self_key, self_val in self.items():
            try:
                # check to see if key attribute values match all filters
                for arg_field, allowable_vals in kwargs.items():
                    attr_val = getattr(self_key, arg_field)
                    # see if the value is in the filter list
                    if attr_val not in allowable_vals:
                        break
                else:  # loop terminated without break or error
                    result_map[self_key] = self_val
            except(AttributeError):
                # the field passed is not a field of this key
                continue

        return result_map

    def filter_by_func(self, func):
        """Keep items that pass a test.

        :arg func: A function that takes a map key a parameter and returns a
            :class:`bool`.

        :arg: A :class:`ToCountMap` containing the subset of the items in the
            original :class:`ToCountMap` for which func(key) is true.

        Example usage::

            # (first create loopy kernel and specify array data types)

            params = {'n': 512, 'm': 256, 'l': 128}
            mem_map = lp.get_mem_access_map(knl)
            def filter_func(key):
                return key.lid_strides[0] > 1 and key.lid_strides[0] <= 4:

            filtered_map = mem_map.filter_by_func(filter_func)
            tot = filtered_map.eval_and_sum(params)

            # (now use these counts to, e.g., predict performance)

        """

        result_map = ToCountMap(val_type=self.val_type)

        # for each item in self.count_map, call func on the key
        for self_key, self_val in self.items():
            if func(self_key):
                result_map[self_key] = self_val

        return result_map

    def group_by(self, *args):
        """Group map items together, distinguishing by only the key fields
        passed in args.

        :arg args: Zero or more :class:`str` fields of map keys.

        :return: A :class:`ToCountMap` containing the same total counts grouped
            together by new keys that only contain the fields specified in the
            arguments passed.

        Example usage::

            # (first create loopy kernel and specify array data types)

            params = {'n': 512, 'm': 256, 'l': 128}
            mem_map = get_mem_access_map(knl)
            grouped_map = mem_map.group_by('mtype', 'dtype', 'direction')

            f32_global_ld = grouped_map[MemAccess(mtype='global',
                                                  dtype=np.float32,
                                                  direction='load')
                                       ].eval_with_dict(params)
            f32_global_st = grouped_map[MemAccess(mtype='global',
                                                  dtype=np.float32,
                                                  direction='store')
                                       ].eval_with_dict(params)
            f32_local_ld = grouped_map[MemAccess(mtype='local',
                                                 dtype=np.float32,
                                                 direction='load')
                                      ].eval_with_dict(params)
            f32_local_st = grouped_map[MemAccess(mtype='local',
                                                 dtype=np.float32,
                                                 direction='store')
                                      ].eval_with_dict(params)

            op_map = get_op_map(knl)
            ops_dtype = op_map.group_by('dtype')

            f32ops = ops_dtype[Op(dtype=np.float32)].eval_with_dict(params)
            f64ops = ops_dtype[Op(dtype=np.float64)].eval_with_dict(params)
            i32ops = ops_dtype[Op(dtype=np.int32)].eval_with_dict(params)

            # (now use these counts to, e.g., predict performance)

        """

        result_map = ToCountMap(val_type=self.val_type)

        # make sure all item keys have same type
        if self.count_map:
            key_type = type(list(self.keys())[0])
            if not all(isinstance(x, key_type) for x in self.keys()):
                raise ValueError("ToCountMap: group_by() function may only "
                                 "be used on ToCountMaps with uniform keys")
        else:
            return result_map

        # for each item in self.count_map
        for self_key, self_val in self.items():
            new_key = key_type()

            # set all specified fields
            for field in args:
                setattr(new_key, field, getattr(self_key, field))

            if new_key in result_map.keys():
                result_map[new_key] += self_val
            else:
                result_map[new_key] = self_val

        return result_map

    def to_bytes(self):
        """Convert counts to bytes using data type in map key.

        :return: A :class:`ToCountMap` mapping each original key to an
            :class:`islpy.PwQPolynomial` with counts in bytes rather than
            instances.

        Example usage::

            # (first create loopy kernel and specify array data types)

            bytes_map = get_mem_access_map(knl).to_bytes()
            params = {'n': 512, 'm': 256, 'l': 128}

            s1_g_ld_byt = bytes_map.filter_by(
                                mtype=['global'], lid_strides={0: 1},
                                direction=['load']).eval_and_sum(params)
            s2_g_ld_byt = bytes_map.filter_by(
                                mtype=['global'], lid_strides={0: 2},
                                direction=['load']).eval_and_sum(params)
            s1_g_st_byt = bytes_map.filter_by(
                                mtype=['global'], lid_strides={0: 1},
                                direction=['store']).eval_and_sum(params)
            s2_g_st_byt = bytes_map.filter_by(
                                mtype=['global'], lid_strides={0: 2},
                                direction=['store']).eval_and_sum(params)

            # (now use these counts to, e.g., predict performance)

        """

        result = self.copy()

        for key, val in self.items():
            bytes_processed = int(key.dtype.itemsize) * val
            result[key] = bytes_processed

        #TODO again, is this okay?
        result.val_type = int

        return result

    def sum(self):
        """Add all counts in ToCountMap.

        :return: An :class:`islpy.PwQPolynomial` or :class:`int` containing the
            sum of counts.

        """

        if self.val_type is GuardedPwQPolynomial:
            total = GuardedPwQPolynomial.zero()
        else:
            total = 0

        for k, v in self.items():
            total += v
        return total

    #TODO test and document
    def eval(self, params):
        result = self.copy()
        for key, val in self.items():
            result[key] = val.eval_with_dict(params)
        result.val_type = int
        return result

    def eval_and_sum(self, params):
        """Add all counts in :class:`ToCountMap` and evaluate with provided
        parameter dict.

        :return: An :class:`int` containing the sum of all counts in the
            :class:`ToCountMap` evaluated with the parameters provided.

        Example usage::

            # (first create loopy kernel and specify array data types)

            params = {'n': 512, 'm': 256, 'l': 128}
            mem_map = lp.get_mem_access_map(knl)
            filtered_map = mem_map.filter_by(direction=['load'],
                                             variable=['a', 'g'])
            tot_loads_a_g = filtered_map.eval_and_sum(params)

            # (now use these counts to, e.g., predict performance)

        """
        return self.sum().eval_with_dict(params)

# }}}


def stringify_stats_mapping(m):
    result = ""
    for key in sorted(m.keys(), key=lambda k: str(k)):
        result += ("%s : %s\n" % (key, m[key]))
    return result


class CountGranularity:
    """Strings specifying whether an operation should be counted once per
    *work-item*, *sub-group*, or *work-group*.

    .. attribute:: WORKITEM

       A :class:`str` that specifies that an operation should be counted
       once per *work-item*.

    .. attribute:: SUBGROUP

       A :class:`str` that specifies that an operation should be counted
       once per *sub-group*.

    .. attribute:: WORKGROUP

       A :class:`str` that specifies that an operation should be counted
       once per *work-group*.

    """

    WORKITEM = "workitem"
    SUBGROUP = "subgroup"
    WORKGROUP = "workgroup"
    ALL = [WORKITEM, SUBGROUP, WORKGROUP]


# {{{ Op descriptor

class Op(Record):
    """A descriptor for a type of arithmetic operation.

    .. attribute:: dtype

       A :class:`loopy.LoopyType` or :class:`numpy.dtype` that specifies the
       data type operated on.

    .. attribute:: name

       A :class:`str` that specifies the kind of arithmetic operation as
       *add*, *mul*, *div*, *pow*, *shift*, *bw* (bitwise), etc.

    .. attribute:: count_granularity

       A :class:`str` that specifies whether this operation should be counted
       once per *work-item*, *sub-group*, or *work-group*. The granularities
       allowed can be found in :class:`CountGranularity`, and may be accessed,
       e.g., as ``CountGranularity.WORKITEM``. A work-item is a single instance
       of computation executing on a single processor (think 'thread'), a
       collection of which may be grouped together into a work-group. Each
       work-group executes on a single compute unit with all work-items within
       the work-group sharing local memory. A sub-group is an
       implementation-dependent grouping of work-items within a work-group,
       analagous to an NVIDIA CUDA warp.

    """

    def __init__(self, dtype=None, name=None, count_granularity=None):
        if count_granularity not in CountGranularity.ALL+[None]:
            raise ValueError("Op.__init__: count_granularity '%s' is "
                    "not allowed. count_granularity options: %s"
                    % (count_granularity, CountGranularity.ALL+[None]))
        if dtype is None:
            Record.__init__(self, dtype=dtype, name=name,
                            count_granularity=count_granularity)
        else:
            from loopy.types import to_loopy_type
            Record.__init__(self, dtype=to_loopy_type(dtype), name=name,
                            count_granularity=count_granularity)

    def __hash__(self):
        return hash(repr(self))

    def __repr__(self):
        # Record.__repr__ overridden for consistent ordering and conciseness
        return "Op(%s, %s, %s)" % (self.dtype, self.name, self.count_granularity)

# }}}


# {{{ MemAccess descriptor

class MemAccess(Record):
    """A descriptor for a type of memory access.

    .. attribute:: mtype

       A :class:`str` that specifies the memory type accessed as **global**
       or **local**

    .. attribute:: dtype

       A :class:`loopy.LoopyType` or :class:`numpy.dtype` that specifies the
       data type accessed.

    .. attribute:: lid_strides

       A :class:`dict` of **{** :class:`int` **:**
       :class:`pymbolic.primitives.Expression` or :class:`int` **}** that
       specifies local strides for each local id in the memory access index.
       Local ids not found will not be present in ``lid_strides.keys()``.
       Uniform access (i.e. work-items within a sub-group access the same
       item) is indicated by setting ``lid_strides[0]=0``, but may also occur
       when no local id 0 is found, in which case the 0 key will not be
       present in lid_strides.

    .. attribute:: gid_strides

       A :class:`dict` of **{** :class:`int` **:**
       :class:`pymbolic.primitives.Expression` or :class:`int` **}** that
       specifies global strides for each global id in the memory access index.
       global ids not found will not be present in ``gid_strides.keys()``.

    .. attribute:: direction

       A :class:`str` that specifies the direction of memory access as
       **load** or **store**.

    .. attribute:: variable

       A :class:`str` that specifies the variable name of the data
       accessed.

    .. attribute:: variable_tag

       A :class:`str` that specifies the variable tag of a
       :class:`pymbolic.primitives.TaggedVariable`.

    .. attribute:: count_granularity

       A :class:`str` that specifies whether this operation should be counted
       once per *work-item*, *sub-group*, or *work-group*. The granularities
       allowed can be found in :class:`CountGranularity`, and may be accessed,
       e.g., as ``CountGranularity.WORKITEM``. A work-item is a single instance
       of computation executing on a single processor (think 'thread'), a
       collection of which may be grouped together into a work-group. Each
       work-group executes on a single compute unit with all work-items within
       the work-group sharing local memory. A sub-group is an
       implementation-dependent grouping of work-items within a work-group,
       analagous to an NVIDIA CUDA warp.

    """

    def __init__(self, mtype=None, dtype=None, lid_strides=None, gid_strides=None,
                 direction=None, variable=None, variable_tag=None,
                 count_granularity=None):

        if count_granularity not in CountGranularity.ALL+[None]:
            raise ValueError("Op.__init__: count_granularity '%s' is "
                    "not allowed. count_granularity options: %s"
                    % (count_granularity, CountGranularity.ALL+[None]))

        if dtype is None:
            Record.__init__(self, mtype=mtype, dtype=dtype, lid_strides=lid_strides,
                            gid_strides=gid_strides, direction=direction,
                            variable=variable, variable_tag=variable_tag,
                            count_granularity=count_granularity)
        else:
            from loopy.types import to_loopy_type
            Record.__init__(self, mtype=mtype, dtype=to_loopy_type(dtype),
                            lid_strides=lid_strides, gid_strides=gid_strides,
                            direction=direction, variable=variable,
                            variable_tag=variable_tag,
                            count_granularity=count_granularity)

    def __hash__(self):
        # Note that this means lid_strides and gid_strides must be sorted
        # in self.__repr__()
        return hash(repr(self))

    def __repr__(self):
        # Record.__repr__ overridden for consistent ordering and conciseness
        return "MemAccess(%s, %s, %s, %s, %s, %s, %s, %s)" % (
            self.mtype,
            self.dtype,
            None if self.lid_strides is None else dict(
                sorted(six.iteritems(self.lid_strides))),
            None if self.gid_strides is None else dict(
                sorted(six.iteritems(self.gid_strides))),
            self.direction,
            self.variable,
            self.variable_tag,
            self.count_granularity)

# }}}


# {{{ counter base

class CounterBase(CombineMapper):
    def __init__(self, knl, callables_table):
        self.knl = knl
        self.callables_table = callables_table
        from loopy.type_inference import TypeInferenceMapper
        self.type_inf = TypeInferenceMapper(knl, callables_table)

    def combine(self, values):
        return sum(values)

    def map_constant(self, expr):
        return ToCountMap()

    def map_call(self, expr):
        return self.rec(expr.parameters)

    def map_sum(self, expr):
        if expr.children:
            return sum(self.rec(child) for child in expr.children)
        else:
            return ToCountMap()

    map_product = map_sum

    def map_comparison(self, expr):
        return self.rec(expr.left)+self.rec(expr.right)

    def map_if(self, expr):
        warn_with_kernel(self.knl, "summing_if_branches",
                         "%s counting sum of if-expression branches."
                         % type(self).__name__)
        return self.rec(expr.condition) + self.rec(expr.then) \
               + self.rec(expr.else_)

    def map_if_positive(self, expr):
        warn_with_kernel(self.knl, "summing_if_branches",
                         "%s counting sum of if-expression branches."
                         % type(self).__name__)
        return self.rec(expr.criterion) + self.rec(expr.then) \
               + self.rec(expr.else_)

    def map_common_subexpression(self, expr):
        raise RuntimeError("%s encountered %s--not supposed to happen"
                % (type(self).__name__, type(expr).__name__))

    map_substitution = map_common_subexpression
    map_derivative = map_common_subexpression
    map_slice = map_common_subexpression

    # preprocessing should have removed these
    def map_reduction(self, expr):
        raise RuntimeError("%s encountered %s--not supposed to happen"
                % (type(self).__name__, type(expr).__name__))

# }}}


# {{{ ExpressionOpCounter

class ExpressionOpCounter(CounterBase):
    def __init__(self, knl, callables_table, count_within_subscripts=True):
        self.knl = knl
        self.callables_table = callables_table
        self.count_within_subscripts = count_within_subscripts
        from loopy.type_inference import TypeInferenceMapper
        self.type_inf = TypeInferenceMapper(knl, callables_table)

    def combine(self, values):
        return sum(values)

    def map_constant(self, expr):
        return ToCountMap()

    map_tagged_variable = map_constant
    map_variable = map_constant

    def map_call(self, expr):
        from loopy.symbolic import ResolvedFunction
        if isinstance(expr.function, ResolvedFunction):
            function_identifier = self.callables_table[
                    expr.function.name].name
        else:
            function_identifier = expr.function.name

        return ToCountMap(
                    {Op(dtype=self.type_inf(expr),
                        name='func:'+function_identifier,
                        count_granularity=CountGranularity.SUBGROUP): 1}
                    ) + self.rec(expr.parameters)

    def map_subscript(self, expr):
        if self.count_within_subscripts:
            return self.rec(expr.index)
        else:
            return ToCountMap()

    def map_sum(self, expr):
        assert expr.children
        return ToCountMap(
                    {Op(dtype=self.type_inf(expr),
                        name='add',
                        count_granularity=CountGranularity.SUBGROUP):
                     len(expr.children)-1}
                    ) + sum(self.rec(child) for child in expr.children)

    def map_product(self, expr):
        from pymbolic.primitives import is_zero
        assert expr.children
        return sum(ToCountMap({Op(dtype=self.type_inf(expr),
                                  name='mul',
                                  count_granularity=CountGranularity.SUBGROUP): 1})
                   + self.rec(child)
                   for child in expr.children
                   if not is_zero(child + 1)) + \
                   ToCountMap({Op(dtype=self.type_inf(expr),
                                  name='mul',
                                  count_granularity=CountGranularity.SUBGROUP): -1})

    def map_quotient(self, expr, *args):
        return ToCountMap({Op(dtype=self.type_inf(expr),
                              name='div',
                              count_granularity=CountGranularity.SUBGROUP): 1}) \
                                + self.rec(expr.numerator) \
                                + self.rec(expr.denominator)

    map_floor_div = map_quotient
    map_remainder = map_quotient

    def map_power(self, expr):
        return ToCountMap({Op(dtype=self.type_inf(expr),
                              name='pow',
                              count_granularity=CountGranularity.SUBGROUP): 1}) \
                                + self.rec(expr.base) \
                                + self.rec(expr.exponent)

    def map_left_shift(self, expr):
        return ToCountMap({Op(dtype=self.type_inf(expr),
                              name='shift',
                              count_granularity=CountGranularity.SUBGROUP): 1}) \
                                + self.rec(expr.shiftee) \
                                + self.rec(expr.shift)

    map_right_shift = map_left_shift

    def map_bitwise_not(self, expr):
        return ToCountMap({Op(dtype=self.type_inf(expr),
                              name='bw',
                              count_granularity=CountGranularity.SUBGROUP): 1}) \
                                + self.rec(expr.child)

    def map_bitwise_or(self, expr):
        return ToCountMap({Op(dtype=self.type_inf(expr),
                              name='bw',
                              count_granularity=CountGranularity.SUBGROUP):
                           len(expr.children)-1}) \
                                + sum(self.rec(child) for child in expr.children)

    map_bitwise_xor = map_bitwise_or
    map_bitwise_and = map_bitwise_or

    def map_if(self, expr):
        warn_with_kernel(self.knl, "summing_if_branches_ops",
                         "ExpressionOpCounter counting ops as sum of "
                         "if-statement branches.")
        return self.rec(expr.condition) + self.rec(expr.then) \
               + self.rec(expr.else_)

    def map_if_positive(self, expr):
        warn_with_kernel(self.knl, "summing_ifpos_branches_ops",
                         "ExpressionOpCounter counting ops as sum of "
                         "if_pos-statement branches.")
        return self.rec(expr.criterion) + self.rec(expr.then) \
               + self.rec(expr.else_)

    def map_min(self, expr):
        return ToCountMap({Op(dtype=self.type_inf(expr),
                              name='maxmin',
                              count_granularity=CountGranularity.SUBGROUP):
                           len(expr.children)-1}) \
               + sum(self.rec(child) for child in expr.children)

    map_max = map_min

    def map_common_subexpression(self, expr):
        raise NotImplementedError("ExpressionOpCounter encountered "
                                  "common_subexpression, "
                                  "map_common_subexpression not implemented.")

    def map_substitution(self, expr):
        raise NotImplementedError("ExpressionOpCounter encountered "
                                  "substitution, "
                                  "map_substitution not implemented.")

    def map_derivative(self, expr):
        raise NotImplementedError("ExpressionOpCounter encountered "
                                  "derivative, "
                                  "map_derivative not implemented.")

    def map_slice(self, expr):
        raise NotImplementedError("ExpressionOpCounter encountered slice, "
                                  "map_slice not implemented.")

# }}}


# {{{ modified coefficient collector that ignores denominator of floor div

class _IndexStrideCoefficientCollector(CoefficientCollector):

    def map_floor_div(self, expr):
        from warnings import warn
        warn("_IndexStrideCoefficientCollector encountered FloorDiv, ignoring "
             "denominator in expression %s" % (expr))
        return self.rec(expr.numerator)

# }}}


def _get_lid_and_gid_strides(knl, array, index):
    # find all local and global index tags and corresponding inames
    from loopy.symbolic import get_dependencies
    my_inames = get_dependencies(index) & knl.all_inames()

    from loopy.kernel.data import (LocalIndexTag, GroupIndexTag,
                                   filter_iname_tags_by_type)
    lid_to_iname = {}
    gid_to_iname = {}
    for iname in my_inames:
        tags = knl.iname_tags_of_type(iname, (GroupIndexTag, LocalIndexTag))
        if tags:
            tag, = filter_iname_tags_by_type(
                tags, (GroupIndexTag, LocalIndexTag), 1)
            if isinstance(tag, LocalIndexTag):
                lid_to_iname[tag.axis] = iname
            else:
                gid_to_iname[tag.axis] = iname

    # create lid_strides and gid_strides dicts

    # strides are coefficents in flattened index, i.e., we want
    # lid_strides = {0:l0, 1:l1, 2:l2, ...} and
    # gid_strides = {0:g0, 1:g1, 2:g2, ...},
    # where l0, l1, l2, g0, g1, and g2 come from flattened index
    # [... + g2*gid2 + g1*gid1 + g0*gid0 + ... + l2*lid2 + l1*lid1 + l0*lid0]

    from loopy.kernel.array import FixedStrideArrayDimTag
    from pymbolic.primitives import Variable
    from loopy.symbolic import simplify_using_aff
    from loopy.diagnostic import ExpressionNotAffineError

    def get_iname_strides(tag_to_iname_dict):
        tag_to_stride_dict = {}
        for tag, iname in six.iteritems(tag_to_iname_dict):
            total_iname_stride = 0
            # find total stride of this iname for each axis
            for idx, axis_tag in zip(index, array.dim_tags):
                # collect index coefficients
                try:
                    coeffs = _IndexStrideCoefficientCollector()(
                              simplify_using_aff(knl, idx))
                except ExpressionNotAffineError:
                    total_iname_stride = None
                    break

                # check if idx contains this iname
                try:
                    coeff = coeffs[Variable(tag_to_iname_dict[tag])]
                except KeyError:
                    # idx does not contain this iname
                    continue

                # found coefficient of this iname
                # now determine stride
                if isinstance(axis_tag, FixedStrideArrayDimTag):
                    axis_tag_stride = axis_tag.stride
                else:
                    continue

                total_iname_stride += axis_tag_stride*coeff

            tag_to_stride_dict[tag] = total_iname_stride

        return tag_to_stride_dict

    return get_iname_strides(lid_to_iname), get_iname_strides(gid_to_iname)


class MemAccessCounter(CounterBase):
    pass


# {{{ LocalMemAccessCounter

class LocalMemAccessCounter(MemAccessCounter):
    def count_var_access(self, dtype, name, index):
        sub_map = ToCountMap()
        if name in self.knl.temporary_variables:
            array = self.knl.temporary_variables[name]
            if isinstance(array, TemporaryVariable) and (
                    array.address_space == AddressSpace.LOCAL):
                if index is None:
                    # no subscript
                    sub_map[MemAccess(
                                mtype='local',
                                dtype=dtype,
                                count_granularity=CountGranularity.SUBGROUP)
                            ] = 1
                    return sub_map

                array = self.knl.temporary_variables[name]

                # could be tuple or scalar index
                index_tuple = index
                if not isinstance(index_tuple, tuple):
                    index_tuple = (index_tuple,)

                lid_strides, gid_strides = _get_lid_and_gid_strides(
                                                self.knl, array, index_tuple)

                sub_map[MemAccess(
                        mtype='local',
                        dtype=dtype,
                        lid_strides=dict(sorted(six.iteritems(lid_strides))),
                        gid_strides=dict(sorted(six.iteritems(gid_strides))),
                        variable=name,
                        count_granularity=CountGranularity.SUBGROUP)] = 1

        return sub_map

    def map_variable(self, expr):
        return self.count_var_access(
                    self.type_inf(expr), expr.name, None)

    map_tagged_variable = map_variable

    def map_subscript(self, expr):
        return (self.count_var_access(self.type_inf(expr),
                                      expr.aggregate.name,
                                      expr.index)
                + self.rec(expr.index))

# }}}


# {{{ GlobalMemAccessCounter

class GlobalMemAccessCounter(MemAccessCounter):
    def map_variable(self, expr):
        name = expr.name

        if name in self.knl.arg_dict:
            array = self.knl.arg_dict[name]
        else:
            # this is a temporary variable
            return ToCountMap()

        if not isinstance(array, lp.ArrayArg):
            # this array is not in global memory
            return ToCountMap()

        return ToCountMap({MemAccess(mtype='global',
                                     dtype=self.type_inf(expr), lid_strides={},
                                     gid_strides={}, variable=name,
                                     count_granularity=CountGranularity.WORKITEM): 1}
                          ) + self.rec(expr.index)

    def map_subscript(self, expr):
        name = expr.aggregate.name
        try:
            var_tag = expr.aggregate.tag
        except AttributeError:
            var_tag = None

        if name in self.knl.arg_dict:
            array = self.knl.arg_dict[name]
        else:
            # this is a temporary variable
            return self.rec(expr.index)

        if not isinstance(array, lp.ArrayArg):
            # this array is not in global memory
            return self.rec(expr.index)

        index_tuple = expr.index  # could be tuple or scalar index
        if not isinstance(index_tuple, tuple):
            index_tuple = (index_tuple,)

        lid_strides, gid_strides = _get_lid_and_gid_strides(
                                        self.knl, array, index_tuple)

        count_granularity = CountGranularity.WORKITEM if (
                                0 in lid_strides and lid_strides[0] != 0
                                ) else CountGranularity.SUBGROUP

        return ToCountMap({MemAccess(
                            mtype='global',
                            dtype=self.type_inf(expr),
                            lid_strides=dict(sorted(six.iteritems(lid_strides))),
                            gid_strides=dict(sorted(six.iteritems(gid_strides))),
                            variable=name,
                            variable_tag=var_tag,
                            count_granularity=count_granularity
                            ): 1}
                          ) + self.rec(expr.index_tuple)

# }}}


# {{{ AccessFootprintGatherer

class AccessFootprintGatherer(CombineMapper):
    def __init__(self, kernel, domain, ignore_uncountable=False):
        self.kernel = kernel
        self.domain = domain
        self.ignore_uncountable = ignore_uncountable

    @staticmethod
    def combine(values):
        assert values

        def merge_dicts(a, b):
            result = a.copy()

            for var_name, footprint in six.iteritems(b):
                if var_name in result:
                    result[var_name] = result[var_name] | footprint
                else:
                    result[var_name] = footprint

            return result

        from functools import reduce
        return reduce(merge_dicts, values)

    def map_constant(self, expr):
        return {}

    def map_variable(self, expr):
        return {}

    def map_subscript(self, expr):
        subscript = expr.index

        if not isinstance(subscript, tuple):
            subscript = (subscript,)

        from loopy.symbolic import get_access_range

        try:
            access_range = get_access_range(self.domain, subscript,
                    self.kernel.assumptions)
        except isl.Error:
            # Likely: index was non-linear, nothing we can do.
            if self.ignore_uncountable:
                return {}
            else:
                raise LoopyError("failed to gather footprint: %s" % expr)

        except TypeError:
            # Likely: index was non-linear, nothing we can do.
            if self.ignore_uncountable:
                return {}
            else:
                raise LoopyError("failed to gather footprint: %s" % expr)

        from pymbolic.primitives import Variable
        assert isinstance(expr.aggregate, Variable)

        return self.combine([
            self.rec(expr.index),
            {expr.aggregate.name: access_range}])

# }}}


# {{{ count

def add_assumptions_guard(kernel, pwqpolynomial):
    return GuardedPwQPolynomial(pwqpolynomial, kernel.assumptions)


def count(kernel, set, space=None):
    from loopy.program import Program
    if isinstance(kernel, Program):
        if len([in_knl_callable for in_knl_callable in
            kernel.callables_table.values() if isinstance(in_knl_callable,
                CallableKernel)]) != 1:
            raise NotImplementedError("Currently only supported for program with "
                "only one CallableKernel.")

        kernel = kernel.root_kernel

    try:
        if space is not None:
            set = set.align_params(space)

        return add_assumptions_guard(kernel, set.card())
    except AttributeError:
        pass

    count = isl.PwQPolynomial.zero(
            set.space
            .drop_dims(dim_type.set, 0, set.dim(dim_type.set))
            .add_dims(dim_type.set, 1))

    set = set.make_disjoint()

    from loopy.isl_helpers import get_simple_strides

    for bset in set.get_basic_sets():
        bset_count = None
        bset_rebuilt = bset.universe(bset.space)

        bset_strides = get_simple_strides(bset, key_by="index")

        for i in range(bset.dim(isl.dim_type.set)):
            dmax = bset.dim_max(i)
            dmin = bset.dim_min(i)

            stride = bset_strides.get((dim_type.set, i))
            if stride is None:
                stride = 1

            length_pwaff = dmax - dmin + stride
            if space is not None:
                length_pwaff = length_pwaff.align_params(space)

            length = isl.PwQPolynomial.from_pw_aff(length_pwaff)
            length = length.scale_down_val(stride)

            if bset_count is None:
                bset_count = length
            else:
                bset_count = bset_count * length

            # {{{ rebuild check domain

            zero = isl.Aff.zero_on_domain(
                        isl.LocalSpace.from_space(bset.space))
            iname = isl.PwAff.from_aff(
                    zero.set_coefficient_val(isl.dim_type.in_, i, 1))
            dmin_matched = dmin.insert_dims(
                    dim_type.in_, 0, bset.dim(isl.dim_type.set))
            dmax_matched = dmax.insert_dims(
                    dim_type.in_, 0, bset.dim(isl.dim_type.set))
            for idx in range(bset.dim(isl.dim_type.set)):
                if bset.has_dim_id(isl.dim_type.set, idx):
                    dim_id = bset.get_dim_id(isl.dim_type.set, idx)
                    dmin_matched = dmin_matched.set_dim_id(
                            isl.dim_type.in_, idx, dim_id)
                    dmax_matched = dmax_matched.set_dim_id(
                            isl.dim_type.in_, idx, dim_id)

            bset_rebuilt = (
                    bset_rebuilt
                    & iname.le_set(dmax_matched)
                    & iname.ge_set(dmin_matched)
                    & (iname-dmin_matched).mod_val(stride).eq_set(zero))

            # }}}

        if bset_count is not None:
            count += bset_count

        is_subset = bset <= bset_rebuilt
        is_superset = bset >= bset_rebuilt

        if not (is_subset and is_superset):
            if is_subset:
                warn_with_kernel(kernel, "count_overestimate",
                        "Barvinok wrappers are not installed. "
                        "Counting routines have overestimated the "
                        "number of integer points in your loop "
                        "domain.")
            elif is_superset:
                warn_with_kernel(kernel, "count_underestimate",
                        "Barvinok wrappers are not installed. "
                        "Counting routines have underestimated the "
                        "number of integer points in your loop "
                        "domain.")
            else:
                warn_with_kernel(kernel, "count_misestimate",
                        "Barvinok wrappers are not installed. "
                        "Counting routines have misestimated the "
                        "number of integer points in your loop "
                        "domain.")

    return add_assumptions_guard(kernel, count)


def get_unused_hw_axes_factor(knl, callables_table, insn,
        disregard_local_axes, space=None):
    # FIXME: Multi-kernel support
    gsize, lsize = knl.get_grid_size_upper_bounds(callables_table)

    g_used = set()
    l_used = set()

    from loopy.kernel.data import LocalIndexTag, GroupIndexTag
    for iname in knl.insn_inames(insn):
        tags = knl.iname_tags_of_type(iname,
                              (LocalIndexTag, GroupIndexTag), max_num=1)
        if tags:
            tag, = tags
            if isinstance(tag, LocalIndexTag):
                l_used.add(tag.axis)
            elif isinstance(tag, GroupIndexTag):
                g_used.add(tag.axis)

    def mult_grid_factor(used_axes, size):
        result = 1
        for iaxis, size in enumerate(size):
            if iaxis not in used_axes:
                if not isinstance(size, int):
                    if space is not None:
                        size = size.align_params(space)

                    size = isl.PwQPolynomial.from_pw_aff(size)

                result = result * size

        return result

    if disregard_local_axes:
        result = mult_grid_factor(g_used, gsize)
    else:
        result = mult_grid_factor(g_used, gsize) * mult_grid_factor(l_used, lsize)

    return add_assumptions_guard(knl, result)


def count_insn_runs(knl, callables_table, insn, count_redundant_work,
        disregard_local_axes=False):

    insn_inames = knl.insn_inames(insn)

    if disregard_local_axes:
        from loopy.kernel.data import LocalIndexTag
        insn_inames = frozenset(
<<<<<<< HEAD
            [iname for iname in insn_inames
             if not knl.iname_tags_of_type(iname, LocalIndexTag)])
=======
                [iname for iname in insn_inames
                    if not knl.iname_tags_of_type(iname, LocalIndexTag)])
>>>>>>> cbb9942c

    inames_domain = knl.get_inames_domain(insn_inames)
    domain = (inames_domain.project_out_except(
                            insn_inames, [dim_type.set]))

    space = isl.Space.create_from_names(isl.DEFAULT_CONTEXT,
            set=[], params=knl.outer_params())

    c = count(knl, domain, space=space)

    if count_redundant_work:
        unused_fac = get_unused_hw_axes_factor(knl, callables_table,
                insn, disregard_local_axes=disregard_local_axes, space=space)
        return c * unused_fac
    else:
        return c


@memoize_method
def _get_insn_count(knl, callables_table, insn_id, subgroup_size,
        count_redundant_work, count_granularity=CountGranularity.WORKITEM):
    insn = knl.id_to_insn[insn_id]

    if count_granularity is None:
        warn_with_kernel(knl, "get_insn_count_assumes_granularity",
                         "get_insn_count: No count granularity passed, "
                         "assuming %s granularity."
                         % (CountGranularity.WORKITEM))
        count_granularity == CountGranularity.WORKITEM

    if count_granularity == CountGranularity.WORKITEM:
        return count_insn_runs(
            knl, callables_table, insn,
            count_redundant_work=count_redundant_work,
            disregard_local_axes=False)

    ct_disregard_local = count_insn_runs(
            knl, callables_table, insn, disregard_local_axes=True,
            count_redundant_work=count_redundant_work)

    if count_granularity == CountGranularity.WORKGROUP:
        return ct_disregard_local
    elif count_granularity == CountGranularity.SUBGROUP:
        # get the group size
        from loopy.symbolic import aff_to_expr
        _, local_size = knl.get_grid_size_upper_bounds(callables_table)
        workgroup_size = 1
        if local_size:
            for size in local_size:
                s = aff_to_expr(size)
                if not isinstance(s, int):
                    raise LoopyError("Cannot count insn with %s granularity, "
                                     "work-group size is not integer: %s"
                                     % (CountGranularity.SUBGROUP, local_size))
                workgroup_size *= s

        warn_with_kernel(knl, "insn_count_subgroups_upper_bound",
                "get_insn_count: when counting instruction %s with "
                "count_granularity=%s, using upper bound for work-group size "
                "(%d work-items) to compute sub-groups per work-group. When "
                "multiple device programs present, actual sub-group count may be"
                "lower." % (insn_id, CountGranularity.SUBGROUP, workgroup_size))

        from pytools import div_ceil
        return ct_disregard_local*div_ceil(workgroup_size, subgroup_size)
    else:
        # this should not happen since this is enforced in Op/MemAccess
        raise ValueError("get_insn_count: count_granularity '%s' is"
                "not allowed. count_granularity options: %s"
                % (count_granularity, CountGranularity.ALL+[None]))

# }}}


# {{{ get_op_map

def get_op_map_for_single_kernel(knl, callables_table,
        numpy_types=True, count_redundant_work=False,
        count_within_subscripts=True, subgroup_size=None):

    if not knl.options.ignore_boostable_into:
        raise LoopyError("Kernel '%s': Using operation counting requires the option "
                "ignore_boostable_into to be set." % knl.name)

    subgroup_size = _process_subgroup_size(knl, subgroup_size)

    op_map = ToCountMap()
    op_counter = ExpressionOpCounter(knl, callables_table,
            count_within_subscripts)

    from loopy.kernel.instruction import (
            CallInstruction, CInstruction, Assignment,
            NoOpInstruction, BarrierInstruction)

    for insn in knl.instructions:
        if isinstance(insn, (CallInstruction, CInstruction, Assignment)):
            ops = op_counter(insn.assignee) + op_counter(insn.expression)
            for key, val in six.iteritems(ops.count_map):
                op_map = (
                        op_map
                        + ToCountMap({key: val})
                        * _get_insn_count(knl, callables_table, insn.id,
                            subgroup_size, count_redundant_work,
                            key.count_granularity))

        elif isinstance(insn, (NoOpInstruction, BarrierInstruction)):
            pass
        else:
            raise NotImplementedError("unexpected instruction item type: '%s'"
                    % type(insn).__name__)

    if numpy_types:
        return ToCountMap(
                    init_dict=dict(
                        (Op(
                            dtype=op.dtype.numpy_dtype,
                            name=op.name,
                            count_granularity=op.count_granularity),
                        ct)
                        for op, ct in six.iteritems(op_map.count_map)),
                    val_type=op_map.val_type
                    )
    else:
        return op_map


def get_op_map(program, numpy_types=True, count_redundant_work=False,
               count_within_subscripts=True, subgroup_size=None):

    """Count the number of operations in a loopy kernel.

    :arg knl: A :class:`loopy.LoopKernel` whose operations are to be counted.

    :arg numpy_types: A :class:`bool` specifying whether the types in the
        returned mapping should be numpy types instead of
        :class:`loopy.LoopyType`.

    :arg count_redundant_work: Based on usage of hardware axes or other
        specifics, a kernel may perform work redundantly. This :class:`bool`
        flag indicates whether this work should be included in the count.
        (Likely desirable for performance modeling, but undesirable for code
        optimization.)

    :arg count_within_subscripts: A :class:`bool` specifying whether to
        count operations inside array indices.

    :arg subgroup_size: (currently unused) An :class:`int`, :class:`str`
        ``'guess'``, or *None* that specifies the sub-group size. An OpenCL
        sub-group is an implementation-dependent grouping of work-items within
        a work-group, analagous to an NVIDIA CUDA warp. subgroup_size is used,
        e.g., when counting a :class:`MemAccess` whose count_granularity
        specifies that it should only be counted once per sub-group. If set to
        *None* an attempt to find the sub-group size using the device will be
        made, if this fails an error will be raised. If a :class:`str`
        ``'guess'`` is passed as the subgroup_size, get_mem_access_map will
        attempt to find the sub-group size using the device and, if
        unsuccessful, will make a wild guess.

    :return: A :class:`ToCountMap` of **{** :class:`Op` **:**
        :class:`islpy.PwQPolynomial` **}**.

        - The :class:`Op` specifies the characteristics of the arithmetic
          operation.

        - The :class:`islpy.PwQPolynomial` holds the number of operations of
          the kind specified in the key (in terms of the
          :class:`loopy.LoopKernel` parameter *inames*).

    Example usage::

        # (first create loopy kernel and specify array data types)

        op_map = get_op_map(knl)
        params = {'n': 512, 'm': 256, 'l': 128}
        f32add = op_map[Op(np.float32,
                           'add',
                           count_granularity=CountGranularity.WORKITEM)
                       ].eval_with_dict(params)
        f32mul = op_map[Op(np.float32,
                           'mul',
                           count_granularity=CountGranularity.WORKITEM)
                       ].eval_with_dict(params)

        # (now use these counts to, e.g., predict performance)

    """

<<<<<<< HEAD
    if isinstance(program, LoopKernel):
        program = make_program(program)

=======
>>>>>>> cbb9942c
    from loopy.preprocess import preprocess_program, infer_unknown_types
    program = infer_unknown_types(program, expect_completion=True)
    program = preprocess_program(program)

    op_map = ToCountMap()

    callables_count = (
                program.callables_table.callables_count)

    for func_id, in_knl_callable in program.callables_table.items():
        if isinstance(in_knl_callable, CallableKernel):
            knl = in_knl_callable.subkernel
            knl_op_map = get_op_map_for_single_kernel(knl,
                    program.callables_table, numpy_types, count_redundant_work,
                    count_within_subscripts, subgroup_size)

            for i in range(callables_count[func_id]):
                op_map += knl_op_map
        elif isinstance(in_knl_callable, ScalarCallable):
            pass
        else:
            raise NotImplementedError("Unknown callabke types %s." % (
                type(in_knl_callable).__name__))

    return op_map

# }}}


def _find_subgroup_size_for_knl(knl):
    from loopy.target.pyopencl import PyOpenCLTarget
    if isinstance(knl.target, PyOpenCLTarget) and knl.target.device is not None:
        from pyopencl.characterize import get_simd_group_size
        subgroup_size_guess = get_simd_group_size(knl.target.device, None)
        warn_with_kernel(knl, "getting_subgroup_size_from_device",
                         "Device: %s. Using sub-group size given by "
                         "pyopencl.characterize.get_simd_group_size(): %d"
                         % (knl.target.device, subgroup_size_guess))
        return subgroup_size_guess
    else:
        return None


@memoize_method
def _process_subgroup_size(knl, subgroup_size_requested):

    if isinstance(subgroup_size_requested, int):
        return subgroup_size_requested
    else:
        # try to find subgroup_size
        subgroup_size_guess = _find_subgroup_size_for_knl(knl)

        if subgroup_size_requested is None:
            if subgroup_size_guess is None:
                # 'guess' was not passed and either no target device found
                # or get_simd_group_size returned None
                raise ValueError("No sub-group size passed, no target device found. "
                                 "Either (1) pass integer value for subgroup_size, "
                                 "(2) ensure that kernel.target is PyOpenClTarget "
                                 "and kernel.target.device is set, or (3) pass "
                                 "subgroup_size='guess' and hope for the best.")
            else:
                return subgroup_size_guess

        elif subgroup_size_requested == 'guess':
            if subgroup_size_guess is None:
                # unable to get subgroup_size from device, so guess
                subgroup_size_guess = 32
                warn_with_kernel(knl, "get_x_map_guessing_subgroup_size",
                                 "'guess' sub-group size passed, no target device "
                                 "found, wildly guessing that sub-group size is %d."
                                 % (subgroup_size_guess))
                return subgroup_size_guess
            else:
                return subgroup_size_guess
        else:
            raise ValueError("Invalid value for subgroup_size: %s. subgroup_size "
                             "must be integer, 'guess', or, if you're feeling "
                             "lucky, None." % (subgroup_size_requested))


# {{{ get_mem_access_map

def get_mem_access_map_for_single_kernel(knl, callables_table,
        numpy_types=True, count_redundant_work=False, subgroup_size=None):

    if not knl.options.ignore_boostable_into:
        raise LoopyError("Kernel '%s': Using operation counting requires the option "
                "ignore_boostable_into to be set." % knl.name)

    subgroup_size = _process_subgroup_size(knl, subgroup_size)

    access_map = ToCountMap()
    access_counter_g = GlobalMemAccessCounter(knl, callables_table)
    access_counter_l = LocalMemAccessCounter(knl, callables_table)

    from loopy.kernel.instruction import (
            CallInstruction, CInstruction, Assignment,
            NoOpInstruction, BarrierInstruction)

    for insn in knl.instructions:
        if isinstance(insn, (CallInstruction, CInstruction, Assignment)):
            access_expr = (
                    access_counter_g(insn.expression)
                    + access_counter_l(insn.expression)
                    ).with_set_attributes(direction="load")

            access_assignee = (
                    access_counter_g(insn.assignee)
                    + access_counter_l(insn.assignee)
                    ).with_set_attributes(direction="store")

            for key, val in six.iteritems(access_expr.count_map):

                access_map = (
                        access_map
                        + ToCountMap({key: val})
                        * _get_insn_count(knl, callables_table, insn.id,
                            subgroup_size, count_redundant_work,
                            key.count_granularity))

            for key, val in six.iteritems(access_assignee.count_map):

                access_map = (
                        access_map
                        + ToCountMap({key: val})
                        * _get_insn_count(knl, callables_table, insn.id,
                            subgroup_size, count_redundant_work,
                            key.count_granularity))

        elif isinstance(insn, (NoOpInstruction, BarrierInstruction)):
            pass
        else:
            raise NotImplementedError("unexpected instruction item type: '%s'"
                    % type(insn).__name__)

    if numpy_types:
        return ToCountMap(
                    init_dict=dict(
                        (MemAccess(
                            mtype=mem_access.mtype,
                            dtype=mem_access.dtype.numpy_dtype,
                            lid_strides=mem_access.lid_strides,
                            gid_strides=mem_access.gid_strides,
                            direction=mem_access.direction,
                            variable=mem_access.variable,
                            variable_tag=mem_access.variable_tag,
                            count_granularity=mem_access.count_granularity),
                        ct)
                        for mem_access, ct in six.iteritems(access_map.count_map)),
                    val_type=access_map.val_type
                    )
    else:
        return access_map


def get_mem_access_map(program, numpy_types=True, count_redundant_work=False,
                       subgroup_size=None):
    """Count the number of memory accesses in a loopy kernel.

    :arg knl: A :class:`loopy.LoopKernel` whose memory accesses are to be
        counted.

    :arg numpy_types: A :class:`bool` specifying whether the types in the
        returned mapping should be numpy types instead of
        :class:`loopy.LoopyType`.

    :arg count_redundant_work: Based on usage of hardware axes or other
        specifics, a kernel may perform work redundantly. This :class:`bool`
        flag indicates whether this work should be included in the count.
        (Likely desirable for performance modeling, but undesirable for
        code optimization.)

    :arg subgroup_size: An :class:`int`, :class:`str` ``'guess'``, or
        *None* that specifies the sub-group size. An OpenCL sub-group is an
        implementation-dependent grouping of work-items within a work-group,
        analagous to an NVIDIA CUDA warp. subgroup_size is used, e.g., when
        counting a :class:`MemAccess` whose count_granularity specifies that it
        should only be counted once per sub-group. If set to *None* an attempt
        to find the sub-group size using the device will be made, if this fails
        an error will be raised. If a :class:`str` ``'guess'`` is passed as
        the subgroup_size, get_mem_access_map will attempt to find the
        sub-group size using the device and, if unsuccessful, will make a wild
        guess.

    :return: A :class:`ToCountMap` of **{** :class:`MemAccess` **:**
        :class:`islpy.PwQPolynomial` **}**.

        - The :class:`MemAccess` specifies the characteristics of the memory
          access.

        - The :class:`islpy.PwQPolynomial` holds the number of memory accesses
          with the characteristics specified in the key (in terms of the
          :class:`loopy.LoopKernel` *inames*).

    Example usage::

        # (first create loopy kernel and specify array data types)

        params = {'n': 512, 'm': 256, 'l': 128}
        mem_map = get_mem_access_map(knl)

        f32_s1_g_ld_a = mem_map[MemAccess(
                                    mtype='global',
                                    dtype=np.float32,
                                    lid_strides={0: 1},
                                    gid_strides={0: 256},
                                    direction='load',
                                    variable='a',
                                    count_granularity=CountGranularity.WORKITEM)
                               ].eval_with_dict(params)
        f32_s1_g_st_a = mem_map[MemAccess(
                                    mtype='global',
                                    dtype=np.float32,
                                    lid_strides={0: 1},
                                    gid_strides={0: 256},
                                    direction='store',
                                    variable='a',
                                    count_granularity=CountGranularity.WORKITEM)
                               ].eval_with_dict(params)
        f32_s1_l_ld_x = mem_map[MemAccess(
                                    mtype='local',
                                    dtype=np.float32,
                                    lid_strides={0: 1},
                                    gid_strides={0: 256},
                                    direction='load',
                                    variable='x',
                                    count_granularity=CountGranularity.WORKITEM)
                               ].eval_with_dict(params)
        f32_s1_l_st_x = mem_map[MemAccess(
                                    mtype='local',
                                    dtype=np.float32,
                                    lid_strides={0: 1},
                                    gid_strides={0: 256},
                                    direction='store',
                                    variable='x',
                                    count_granularity=CountGranularity.WORKITEM)
                               ].eval_with_dict(params)

        # (now use these counts to, e.g., predict performance)

    """
    from loopy.preprocess import preprocess_program, infer_unknown_types

    program = infer_unknown_types(program, expect_completion=True)
    program = preprocess_program(program)

    access_map = ToCountMap()

    callables_count = program.callables_table.callables_count

    for func_id, in_knl_callable in program.callables_table.items():
        if isinstance(in_knl_callable, CallableKernel):
            knl = in_knl_callable.subkernel
            knl_access_map = get_mem_access_map_for_single_kernel(knl,
                        program.callables_table, numpy_types,
                        count_redundant_work, subgroup_size)

            # FIXME: didn't see any easy way to multiply
            for i in range(callables_count[func_id]):
                access_map += knl_access_map
        elif isinstance(in_knl_callable, ScalarCallable):
            pass
        else:
            raise NotImplementedError("Unknown callabke types %s." % (
                type(in_knl_callable).__name__))

    return access_map

# }}}


# {{{ get_synchronization_map

def get_synchronization_map_for_single_kernel(knl, callables_table,
        subgroup_size=None):

    """Count the number of synchronization events each work-item encounters in
    a loopy kernel.

    :arg knl: A :class:`loopy.LoopKernel` whose barriers are to be counted.

    :arg subgroup_size: (currently unused) An :class:`int`, :class:`str`
        ``'guess'``, or *None* that specifies the sub-group size. An OpenCL
        sub-group is an implementation-dependent grouping of work-items within
        a work-group, analagous to an NVIDIA CUDA warp. subgroup_size is used,
        e.g., when counting a :class:`MemAccess` whose count_granularity
        specifies that it should only be counted once per sub-group. If set to
        *None* an attempt to find the sub-group size using the device will be
        made, if this fails an error will be raised. If a :class:`str`
        ``'guess'`` is passed as the subgroup_size, get_mem_access_map will
        attempt to find the sub-group size using the device and, if
        unsuccessful, will make a wild guess.

    :return: A dictionary mapping each type of synchronization event to an
        :class:`islpy.PwQPolynomial` holding the number of events per
        work-item.

        Possible keys include ``barrier_local``, ``barrier_global``
        (if supported by the target) and ``kernel_launch``.

    Example usage::

        # (first create loopy kernel and specify array data types)

        sync_map = get_synchronization_map(knl)
        params = {'n': 512, 'm': 256, 'l': 128}
        barrier_ct = sync_map['barrier_local'].eval_with_dict(params)

        # (now use this count to, e.g., predict performance)

    """

    if not knl.options.ignore_boostable_into:
        raise LoopyError("Kernel '%s': Using operation counting requires the option "
                "ignore_boostable_into to be set." % knl.name)

    from loopy.schedule import (EnterLoop, LeaveLoop, Barrier,
            CallKernel, ReturnFromKernel, RunInstruction)
    from operator import mul
    knl = lp.get_one_scheduled_kernel(knl, callables_table)
    iname_list = []

    result = ToCountMap()

    one = isl.PwQPolynomial('{ 1 }')

    def get_count_poly(iname_list):
        if iname_list:  # (if iname_list is not empty)
            ct = (count(knl, (
                            knl.get_inames_domain(iname_list).
                            project_out_except(iname_list, [dim_type.set])
                            )), )
            return reduce(mul, ct)
        else:
            return one

    for sched_item in knl.schedule:
        if isinstance(sched_item, EnterLoop):
            if sched_item.iname:  # (if not empty)
                iname_list.append(sched_item.iname)
        elif isinstance(sched_item, LeaveLoop):
            if sched_item.iname:  # (if not empty)
                iname_list.pop()

        elif isinstance(sched_item, Barrier):
            result = result + ToCountMap({"barrier_%s" %
                                          sched_item.synchronization_kind:
                                          get_count_poly(iname_list)})

        elif isinstance(sched_item, CallKernel):
            result = result + ToCountMap(
                    {"kernel_launch": get_count_poly(iname_list)})

        elif isinstance(sched_item, (ReturnFromKernel, RunInstruction)):
            pass

        else:
            raise LoopyError("unexpected schedule item: %s"
                    % type(sched_item).__name__)

    return result


def get_synchronization_map(program, subgroup_size=None):

    from loopy.preprocess import preprocess_program, infer_unknown_types

    program = infer_unknown_types(program, expect_completion=True)
    program = preprocess_program(program)

    sync_map = ToCountMap()
    callables_count = program.callables_table.callables_count

    for func_id, in_knl_callable in program.callables_table.items():
        if isinstance(in_knl_callable, CallableKernel):
            knl = in_knl_callable.subkernel
            knl_sync_map = get_synchronization_map_for_single_kernel(knl,
                    program.callables_table, subgroup_size)

            # FIXME: didn't see any easy way to multiply
            for i in range(callables_count[func_id]):
                sync_map += knl_sync_map
        elif isinstance(in_knl_callable, ScalarCallable):
            pass
        else:
            raise NotImplementedError("Unknown callabke types %s." % (
                type(in_knl_callable).__name__))

    return sync_map

# }}}


# {{{ gather_access_footprints

def gather_access_footprints_for_single_kernel(kernel, ignore_uncountable=False):
    """Return a dictionary mapping ``(var_name, direction)`` to
    :class:`islpy.Set` instances capturing which indices of each the array
    *var_name* are read/written (where *direction* is either ``read`` or
    ``write``.

    :arg ignore_uncountable: If *False*, an error will be raised for accesses
        on which the footprint cannot be determined (e.g. data-dependent or
        nonlinear indices)
    """

    write_footprints = []
    read_footprints = []

    for insn in kernel.instructions:
        if not isinstance(insn, MultiAssignmentBase):
            warn_with_kernel(kernel, "count_non_assignment",
                    "Non-assignment instruction encountered in "
                    "gather_access_footprints, not counted")
            continue

        insn_inames = kernel.insn_inames(insn)
        inames_domain = kernel.get_inames_domain(insn_inames)
        domain = (inames_domain.project_out_except(insn_inames,
                                                   [dim_type.set]))

        afg = AccessFootprintGatherer(kernel, domain,
                ignore_uncountable=ignore_uncountable)

        for assignee in insn.assignees:
            write_footprints.append(afg(insn.assignees))
        read_footprints.append(afg(insn.expression))

    return write_footprints, read_footprints


def gather_access_footprints(program, ignore_uncountable=False):
    # FIMXE: works only for one callable kernel till now.
    if len([in_knl_callable for in_knl_callable in
        program.callables_table.values() if isinstance(in_knl_callable,
            CallableKernel)]) != 1:
        raise NotImplementedError("Currently only supported for program with "
            "only one CallableKernel.")

    from loopy.preprocess import preprocess_program, infer_unknown_types

    program = infer_unknown_types(program, expect_completion=True)
    program = preprocess_program(program)

    write_footprints = []
    read_footprints = []

    callables_count = program.callables_table.callables_count

    for func_id, in_knl_callable in program.callables_table.items():
        if isinstance(in_knl_callable, CallableKernel):
            knl = in_knl_callable.subkernel
            knl_write_footprints, knl_read_footprints = (
                    gather_access_footprints_for_single_kernel(knl,
                        ignore_uncountable))

            # FIXME: didn't see any easy way to multiply
            for i in range(callables_count[func_id]):
                write_footprints.extend(knl_write_footprints)
                read_footprints.extend(knl_read_footprints)

        elif isinstance(in_knl_callable, ScalarCallable):
            pass
        else:
            raise NotImplementedError("Unknown callabke types %s." % (
                type(in_knl_callable).__name__))

    write_footprints = AccessFootprintGatherer.combine(write_footprints)
    read_footprints = AccessFootprintGatherer.combine(read_footprints)

    result = {}

    for vname, footprint in six.iteritems(write_footprints):
        result[(vname, "write")] = footprint

    for vname, footprint in six.iteritems(read_footprints):
        result[(vname, "read")] = footprint

    return result


def gather_access_footprint_bytes(program, ignore_uncountable=False):
    """Return a dictionary mapping ``(var_name, direction)`` to
    :class:`islpy.PwQPolynomial` instances capturing the number of bytes  are
    read/written (where *direction* is either ``read`` or ``write`` on array
    *var_name*

    :arg ignore_uncountable: If *True*, an error will be raised for accesses on
        which the footprint cannot be determined (e.g. data-dependent or
        nonlinear indices)
    """

    from loopy.preprocess import preprocess_program, infer_unknown_types
    kernel = infer_unknown_types(program, expect_completion=True)

    from loopy.kernel import KernelState
    if kernel.state < KernelState.PREPROCESSED:
        kernel = preprocess_program(program)

    result = {}
    fp = gather_access_footprints(kernel,
                                  ignore_uncountable=ignore_uncountable)

    for key, var_fp in fp.items():
        vname, direction = key

        var_descr = kernel.get_var_descriptor(vname)
        bytes_transferred = (
                int(var_descr.dtype.numpy_dtype.itemsize)
                * count(kernel, var_fp))
        if key in result:
            result[key] += bytes_transferred
        else:
            result[key] = bytes_transferred

    return result

# }}}


# {{{ compat goop

def get_lmem_access_poly(knl):
    """Count the number of local memory accesses in a loopy kernel.

    get_lmem_access_poly is deprecated. Use get_mem_access_map and filter the
    result with the mtype=['local'] option.

    """
    warn_with_kernel(knl, "deprecated_get_lmem_access_poly",
                     "get_lmem_access_poly is deprecated. Use "
                     "get_mem_access_map and filter the result with the "
                     "mtype=['local'] option.")
    return get_mem_access_map(knl).filter_by(mtype=['local'])


def get_DRAM_access_poly(knl):
    """Count the number of global memory accesses in a loopy kernel.

    get_DRAM_access_poly is deprecated. Use get_mem_access_map and filter the
    result with the mtype=['global'] option.

    """
    warn_with_kernel(knl, "deprecated_get_DRAM_access_poly",
                     "get_DRAM_access_poly is deprecated. Use "
                     "get_mem_access_map and filter the result with the "
                     "mtype=['global'] option.")
    return get_mem_access_map(knl).filter_by(mtype=['global'])


def get_gmem_access_poly(knl):
    """Count the number of global memory accesses in a loopy kernel.

    get_DRAM_access_poly is deprecated. Use get_mem_access_map and filter the
    result with the mtype=['global'] option.

    """
    warn_with_kernel(knl, "deprecated_get_gmem_access_poly",
                     "get_DRAM_access_poly is deprecated. Use "
                     "get_mem_access_map and filter the result with the "
                     "mtype=['global'] option.")
    return get_mem_access_map(knl).filter_by(mtype=['global'])


def get_synchronization_poly(knl):
    """Count the number of synchronization events each work-item encounters in
    a loopy kernel.

    get_synchronization_poly is deprecated. Use get_synchronization_map
    instead.

    """
    warn_with_kernel(knl, "deprecated_get_synchronization_poly",
                     "get_synchronization_poly is deprecated. Use "
                     "get_synchronization_map instead.")
    return get_synchronization_map(knl)


def get_op_poly(knl, numpy_types=True):
    """Count the number of operations in a loopy kernel.

    get_op_poly is deprecated. Use get_op_map instead.

    """
    warn_with_kernel(knl, "deprecated_get_op_poly",
                     "get_op_poly is deprecated. Use get_op_map instead.")
    return get_op_map(knl, numpy_types)

# }}}

# vim: foldmethod=marker<|MERGE_RESOLUTION|>--- conflicted
+++ resolved
@@ -35,11 +35,8 @@
 from loopy.symbolic import CoefficientCollector
 from pytools import Record, memoize_method
 from loopy.kernel.function_interface import ScalarCallable, CallableKernel
-<<<<<<< HEAD
 from loopy.kernel import LoopKernel
 from loopy.program import make_program
-=======
->>>>>>> cbb9942c
 
 
 __doc__ = """
@@ -1301,13 +1298,8 @@
     if disregard_local_axes:
         from loopy.kernel.data import LocalIndexTag
         insn_inames = frozenset(
-<<<<<<< HEAD
-            [iname for iname in insn_inames
-             if not knl.iname_tags_of_type(iname, LocalIndexTag)])
-=======
                 [iname for iname in insn_inames
                     if not knl.iname_tags_of_type(iname, LocalIndexTag)])
->>>>>>> cbb9942c
 
     inames_domain = knl.get_inames_domain(insn_inames)
     domain = (inames_domain.project_out_except(
@@ -1495,12 +1487,9 @@
 
     """
 
-<<<<<<< HEAD
     if isinstance(program, LoopKernel):
         program = make_program(program)
 
-=======
->>>>>>> cbb9942c
     from loopy.preprocess import preprocess_program, infer_unknown_types
     program = infer_unknown_types(program, expect_completion=True)
     program = preprocess_program(program)
