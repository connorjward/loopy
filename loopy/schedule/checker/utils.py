--- conflicted
+++ resolved
@@ -137,7 +137,6 @@
     return aligned_obj_map
 
 
-<<<<<<< HEAD
 def append_marker_to_isl_map_var_names(old_isl_map, dim_type, marker="'"):
     """Return an isl_map with marker appended to
         dim_type dimension names.
@@ -166,10 +165,7 @@
         return [s+marker for s in strings]
 
 
-def list_var_names_in_isl_sets(
-=======
 def sorted_union_of_names_in_isl_sets(
->>>>>>> 3dd9327d
         isl_sets,
         set_dim=isl.dim_type.set):
     """Return a sorted list of the union of all variable names found in
