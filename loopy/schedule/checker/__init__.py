--- conflicted
+++ resolved
@@ -44,15 +44,9 @@
         this routine during linearization, a truncated (i.e. partial)
         linearization may be passed through this argument.
 
-<<<<<<< HEAD
-    :arg stmt_id_pairs: A list containing pairs of instruction identifiers.
-
-    :returns: A dictionary mapping each two-tuple of instruction identifiers
-=======
     :arg stmt_id_pairs: A list containing pairs of statement identifiers.
 
     :returns: A dictionary mapping each two-tuple of statement identifiers
->>>>>>> ff0155e7
         provided in `stmt_id_pairs` to a :class:`collections.namedtuple`
         containing the intra-thread SIO (`sio_intra_thread`), intra-group SIO
         (`sio_intra_group`), and global SIO (`sio_global`), each realized
