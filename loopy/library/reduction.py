--- conflicted
+++ resolved
@@ -1,8 +1,3 @@
-<<<<<<< HEAD
-from __future__ import division, absolute_import
-
-=======
->>>>>>> 9e7b697f
 __copyright__ = "Copyright (C) 2012 Andreas Kloeckner"
 
 __license__ = """
@@ -507,12 +502,12 @@
                     return op1;
                 }
             }
-            """ % dict(
-                    scalar_t=target.dtype_to_typename(scalar_dtype),
-                    prefix=prefix,
-                    index_t=target.dtype_to_typename(index_dtype),
-                    comp=op.update_comparison,
-                    ))
+            """ % {
+                   "scalar_t": target.dtype_to_typename(scalar_dtype),
+                   "prefix": prefix,
+                   "index_t": target.dtype_to_typename(index_dtype),
+                   "comp": op.update_comparison,
+                   })
         elif isinstance(self.name, SegmentedOp):
             op = self.name.reduction_op
             scalar_dtype = self.arg_id_to_dtype[-1]
@@ -528,12 +523,12 @@
                 *segment_flag_out = segment_flag1 | segment_flag2;
                 return segment_flag2 ? op2 : %(combined)s;
             }
-            """ % dict(
-                    scalar_t=target.dtype_to_typename(scalar_dtype),
-                    prefix=prefix,
-                    segment_flag_t=target.dtype_to_typename(segment_flag_dtype),
-                    combined=op.op % ("op1", "op2"),
-                    ))
+            """ % {
+                   "scalar_t": target.dtype_to_typename(scalar_dtype),
+                   "prefix": prefix,
+                   "segment_flag_t": target.dtype_to_typename(segment_flag_dtype),
+                   "combined": op.op % ("op1", "op2"),
+                   })
 
         return
 
