from __future__ import division, with_statement, absolute_import

__copyright__ = "Copyright (C) 2012-17 Andreas Kloeckner, Nick Curtis"

__license__ = """
Permission is hereby granted, free of charge, to any person obtaining a copy
of this software and associated documentation files (the "Software"), to deal
in the Software without restriction, including without limitation the rights
to use, copy, modify, merge, publish, distribute, sublicense, and/or sell
copies of the Software, and to permit persons to whom the Software is
furnished to do so, subject to the following conditions:

The above copyright notice and this permission notice shall be included in
all copies or substantial portions of the Software.

THE SOFTWARE IS PROVIDED "AS IS", WITHOUT WARRANTY OF ANY KIND, EXPRESS OR
IMPLIED, INCLUDING BUT NOT LIMITED TO THE WARRANTIES OF MERCHANTABILITY,
FITNESS FOR A PARTICULAR PURPOSE AND NONINFRINGEMENT. IN NO EVENT SHALL THE
AUTHORS OR COPYRIGHT HOLDERS BE LIABLE FOR ANY CLAIM, DAMAGES OR OTHER
LIABILITY, WHETHER IN AN ACTION OF CONTRACT, TORT OR OTHERWISE, ARISING FROM,
OUT OF OR IN CONNECTION WITH THE SOFTWARE OR THE USE OR OTHER DEALINGS IN
THE SOFTWARE.
"""


import six
import numpy as np
from pytools import ImmutableRecord, memoize_method
from loopy.diagnostic import LoopyError
from pytools.py_codegen import (
        Indentation, PythonFunctionGenerator)


# {{{ object array argument packing

class _PackingInfo(ImmutableRecord):
    """
    .. attribute:: name
    .. attribute:: sep_shape

    .. attribute:: subscripts_and_names

        A list of type ``[(index, unpacked_name), ...]``.
    """


class SeparateArrayPackingController(object):
    """For argument arrays with axes tagged to be implemented as separate
    arrays, this class provides preprocessing of the incoming arguments so that
    all sub-arrays may be passed in one object array (under the original,
    un-split argument name) and are unpacked into separate arrays before being
    passed to the kernel.

    It also repacks outgoing arrays of this type back into an object array.
    """

    def __init__(self, kernel):
        # map from arg name
        self.packing_info = {}

        from loopy.kernel.array import ArrayBase
        for arg in kernel.args:
            if not isinstance(arg, ArrayBase):
                continue

            if arg.shape is None or arg.dim_tags is None:
                continue

            subscripts_and_names = arg.subscripts_and_names()

            if subscripts_and_names is None:
                continue

            self.packing_info[arg.name] = _PackingInfo(
                    name=arg.name,
                    sep_shape=arg.sep_shape(),
                    subscripts_and_names=subscripts_and_names,
                    is_written=arg.name in kernel.get_written_variables())

    def unpack(self, kernel_kwargs):
        if not self.packing_info:
            return kernel_kwargs

        kernel_kwargs = kernel_kwargs.copy()

        for packing_info in six.itervalues(self.packing_info):
            arg_name = packing_info.name
            if packing_info.name in kernel_kwargs:
                arg = kernel_kwargs[arg_name]
                for index, unpacked_name in packing_info.subscripts_and_names:
                    assert unpacked_name not in kernel_kwargs
                    kernel_kwargs[unpacked_name] = arg[index]
                del kernel_kwargs[arg_name]

        return kernel_kwargs

    def pack(self, outputs):
        if not self.packing_info:
            return outputs

        for packing_info in six.itervalues(self.packing_info):
            if not packing_info.is_written:
                continue

            result = outputs[packing_info.name] = \
                    np.zeros(packing_info.sep_shape, dtype=np.object)

            for index, unpacked_name in packing_info.subscripts_and_names:
                result[index] = outputs.pop(unpacked_name)

        return outputs

# }}}


# {{{ ExecutionWrapperGeneratorBase

class ExecutionWrapperGeneratorBase(object):
    """
    A set of common methods for generating a wrapper
    for execution

    """

    def __init__(self, system_args):
        self.system_args = system_args[:]

    def python_dtype_str(self, dtype):
        raise NotImplementedError()

    # {{{ invoker generation

    # /!\ This code runs in a namespace controlled by the user.
    # Prefix all auxiliary variables with "_lpy".

    # {{{ integer arg finding from shapes

    def generate_integer_arg_finding_from_shapes(
            self, gen, kernel, implemented_data_info):
        # a mapping from integer argument names to a list of tuples
        # (arg_name, expression), where expression is a
        # unary function of kernel.arg_dict[arg_name]
        # returning the desired integer argument.
        iarg_to_sources = {}

        from loopy.kernel.data import GlobalArg
        from loopy.symbolic import DependencyMapper, StringifyMapper
        from loopy.diagnostic import ParameterFinderWarning
        dep_map = DependencyMapper()

        from pymbolic import var
        for arg in implemented_data_info:
            if arg.arg_class is GlobalArg:
                sym_shape = var(arg.name).attr("shape")
                for axis_nr, shape_i in enumerate(arg.shape):
                    if shape_i is None:
                        continue

                    deps = dep_map(shape_i)

                    if len(deps) == 1:
                        integer_arg_var, = deps

                        if kernel.arg_dict[integer_arg_var.name].dtype.is_integral():
                            from pymbolic.algorithm import solve_affine_equations_for
                            try:
                                # friggin' overkill :)
                                iarg_expr = solve_affine_equations_for(
                                        [integer_arg_var.name],
                                        [(shape_i, sym_shape.index(axis_nr))]
                                        )[integer_arg_var]
                            except Exception as e:
                                #from traceback import print_exc
                                #print_exc()

                                # went wrong? oh well
                                from warnings import warn
                                warn("Unable to generate code to automatically "
                                        "find '%s' from the shape of '%s':\n%s"
                                        % (integer_arg_var.name, arg.name, str(e)),
                                        ParameterFinderWarning)
                            else:
                                iarg_to_sources.setdefault(integer_arg_var.name, [])\
                                        .append((arg.name, iarg_expr))

        gen("# {{{ find integer arguments from shapes")
        gen("")

        for iarg_name, sources in six.iteritems(iarg_to_sources):
            gen("if %s is None:" % iarg_name)
            with Indentation(gen):
                if_stmt = "if"
                for arg_name, value_expr in sources:
                    gen("%s %s is not None:" % (if_stmt, arg_name))
                    with Indentation(gen):
                        gen("%s = %s"
                                % (iarg_name, StringifyMapper()(value_expr)))

                    if_stmt = "elif"

            gen("")

        gen("# }}}")
        gen("")

    # }}}

    # {{{ integer arg finding from offsets

    def generate_integer_arg_finding_from_offsets(self, gen, kernel,
                                                  implemented_data_info):
        options = kernel.options

        gen("# {{{ find integer arguments from offsets")
        gen("")

        for arg in implemented_data_info:
            impl_array_name = arg.offset_for_name
            if impl_array_name is not None:
                gen("if %s is None:" % arg.name)
                with Indentation(gen):
                    gen("if %s is None:" % impl_array_name)
                    with Indentation(gen):
                        gen("# Output variable, we'll be allocating "
                                "it, with zero offset.")
                        gen("%s = 0" % arg.name)
                    gen("else:")
                    with Indentation(gen):
                        if not options.no_numpy:
                            gen("_lpy_offset = getattr(%s, \"offset\", 0)"
                                    % impl_array_name)
                        else:
                            gen("_lpy_offset = %s.offset" % impl_array_name)

                        base_arg = kernel.impl_arg_to_arg[impl_array_name]

                        if not options.skip_arg_checks:
                            gen("%s, _lpy_remdr = divmod(_lpy_offset, %d)"
                                    % (arg.name, base_arg.dtype.itemsize))

                            gen("assert _lpy_remdr == 0, \"Offset of array '%s' is "
                                    "not divisible by its dtype itemsize\""
                                    % impl_array_name)
                            gen("del _lpy_remdr")
                        else:
                            gen("%s = _lpy_offset // %d"
                                    % (arg.name, base_arg.dtype.itemsize))

                        if not options.skip_arg_checks:
                            gen("del _lpy_offset")

        gen("# }}}")
        gen("")

    # }}}

    # {{{ integer arg finding from strides

    def generate_integer_arg_finding_from_strides(
            self, gen, kernel, implemented_data_info):
        options = kernel.options

        gen("# {{{ find integer arguments from strides")
        gen("")

        for arg in implemented_data_info:
            if arg.stride_for_name_and_axis is not None:
                impl_array_name, stride_impl_axis = arg.stride_for_name_and_axis

                gen("if %s is None:" % arg.name)
                with Indentation(gen):
                    if not options.skip_arg_checks:
                        gen("if %s is None:" % impl_array_name)
                        with Indentation(gen):
                            gen("raise RuntimeError(\"required stride '%s' for "
                                    "argument '%s' not given or deducible from "
                                    "passed array\")"
                                    % (arg.name, impl_array_name))

                        base_arg = kernel.impl_arg_to_arg[impl_array_name]

                        if not options.skip_arg_checks:
                            gen("%s, _lpy_remdr = divmod(%s.strides[%d], %d)"
                                    % (arg.name, impl_array_name, stride_impl_axis,
                                        base_arg.dtype.dtype.itemsize))

                            gen("assert _lpy_remdr == 0, \"Stride %d of array '%s' "
                                    " is not divisible by its dtype itemsize\""
                                    % (stride_impl_axis, impl_array_name))
                            gen("del _lpy_remdr")
                        else:
                            gen("%s = _lpy_offset // %d"
                                    % (arg.name, base_arg.dtype.itemsize))

        gen("# }}}")
        gen("")

    # }}}

    # {{{ check that value args are present

    def generate_value_arg_check(
            self, gen, kernel, implemented_data_info):
        if kernel.options.skip_arg_checks:
            return

        from loopy.kernel.data import ValueArg

        gen("# {{{ check that value args are present")
        gen("")

        for arg in implemented_data_info:
            if not issubclass(arg.arg_class, ValueArg):
                continue

            gen("if %s is None:" % arg.name)
            with Indentation(gen):
                gen("raise TypeError(\"value argument '%s' "
                        "was not given and could not be automatically "
                        "determined\")" % arg.name)

        gen("# }}}")
        gen("")

    # }}}

    # {{{ handle non numpy arguements

    def handle_non_numpy_arg(self, gen, arg):
        raise NotImplementedError()

    # }}}

    # {{{ handle allocation of unspecified arguements

    def handle_alloc(self, gen, arg, kernel_arg, strify, skip_arg_checks):
        """
        Handle allocation of non-specified arguements for C-execution
        """
        raise NotImplementedError()

    # }}}

    def get_arg_pass(self, arg):
        raise NotImplementedError()

    # {{{ arg setup

    def generate_arg_setup(
            self, gen, kernel, implemented_data_info, options):
        import loopy as lp

        from loopy.kernel.data import KernelArgument
        from loopy.kernel.array import ArrayBase
        from loopy.symbolic import StringifyMapper
        from loopy.types import NumpyType

        gen("# {{{ set up array arguments")
        gen("")

        if not options.no_numpy:
            gen("_lpy_encountered_numpy = False")
            gen("_lpy_encountered_dev = False")
            gen("")

        args = []

        strify = StringifyMapper()

        expect_no_more_arguments = False

        for arg_idx, arg in enumerate(implemented_data_info):
            is_written = arg.base_name in kernel.get_written_variables()
            kernel_arg = kernel.impl_arg_to_arg.get(arg.name)

            if not issubclass(arg.arg_class, KernelArgument):
                expect_no_more_arguments = True
                continue

            if expect_no_more_arguments:
                raise LoopyError("Further arguments encountered after arg info "
                        "describing a global temporary variable")

            if not issubclass(arg.arg_class, ArrayBase):
                args.append(arg.name)
                continue

            gen("# {{{ process %s" % arg.name)
            gen("")

            if not options.no_numpy:
                self.handle_non_numpy_arg(gen, arg)

            if not options.skip_arg_checks and not is_written:
                gen("if %s is None:" % arg.name)
                with Indentation(gen):
                    gen("raise RuntimeError(\"input argument '%s' must "
                            "be supplied\")" % arg.name)
                    gen("")

            if (is_written
                    and arg.arg_class is lp.ImageArg
                    and not options.skip_arg_checks):
                gen("if %s is None:" % arg.name)
                with Indentation(gen):
                    gen("raise RuntimeError(\"written image '%s' must "
                            "be supplied\")" % arg.name)
                    gen("")

            if is_written and arg.shape is None and not options.skip_arg_checks:
                gen("if %s is None:" % arg.name)
                with Indentation(gen):
                    gen("raise RuntimeError(\"written argument '%s' has "
                            "unknown shape and must be supplied\")" % arg.name)
                    gen("")

            possibly_made_by_loopy = False

            # {{{ allocate written arrays, if needed

            if is_written and arg.arg_class in [lp.GlobalArg, lp.ConstantArg] \
                    and arg.shape is not None:

                if not isinstance(arg.dtype, NumpyType):
                    raise LoopyError("do not know how to pass arg of type '%s'"
                            % arg.dtype)

                possibly_made_by_loopy = True
                gen("_lpy_made_by_loopy = False")
                gen("")

                gen("if %s is None:" % arg.name)
                with Indentation(gen):
                    self.handle_alloc(
                        gen, arg, kernel_arg, strify, options.skip_arg_checks)
                    gen("_lpy_made_by_loopy = True")
                    gen("")

            # }}}

            # {{{ argument checking

            if arg.arg_class in [lp.GlobalArg, lp.ConstantArg] \
                    and not options.skip_arg_checks:
                if possibly_made_by_loopy:
                    gen("if not _lpy_made_by_loopy:")
                else:
                    gen("if True:")

                with Indentation(gen):
                    gen("if %s.dtype != %s:"
                            % (arg.name, self.python_dtype_str(
                                kernel_arg.dtype.numpy_dtype)))
                    with Indentation(gen):
                        gen("raise TypeError(\"dtype mismatch on argument '%s' "
                                "(got: %%s, expected: %s)\" %% %s.dtype)"
                                % (arg.name, arg.dtype, arg.name))

                    # {{{ generate shape checking code

                    def strify_allowing_none(shape_axis):
                        if shape_axis is None:
                            return "None"
                        else:
                            return strify(shape_axis)

                    def strify_tuple(t):
                        if len(t) == 0:
                            return "()"
                        else:
                            return "(%s,)" % ", ".join(
                                    strify_allowing_none(sa)
                                    for sa in t)

                    shape_mismatch_msg = (
                            "raise TypeError(\"shape mismatch on argument '%s' "
                            "(got: %%s, expected: %%s)\" "
                            "%% (%s.shape, %s))"
                            % (arg.name, arg.name, strify_tuple(arg.unvec_shape)))

                    if kernel_arg.shape is None:
                        pass

                    elif any(shape_axis is None for shape_axis in kernel_arg.shape):
                        gen("if len(%s.shape) != %s:"
                                % (arg.name, len(arg.unvec_shape)))
                        with Indentation(gen):
                            gen(shape_mismatch_msg)

                        for i, shape_axis in enumerate(arg.unvec_shape):
                            if shape_axis is None:
                                continue

                            gen("if %s.shape[%d] != %s:"
                                    % (arg.name, i, strify(shape_axis)))
                            with Indentation(gen):
                                gen(shape_mismatch_msg)

                    else:  # not None, no Nones in tuple
                        gen("if %s.shape != %s:"
                                % (arg.name, strify(arg.unvec_shape)))
                        with Indentation(gen):
                            gen(shape_mismatch_msg)

                    # }}}

                    if arg.unvec_strides and kernel_arg.dim_tags:
                        itemsize = kernel_arg.dtype.numpy_dtype.itemsize
                        sym_strides = tuple(
                                itemsize*s_i for s_i in arg.unvec_strides)
                        gen("if %s.strides != %s:"
                                % (arg.name, strify(sym_strides)))
                        with Indentation(gen):
                            gen("raise TypeError(\"strides mismatch on "
                                    "argument '%s' (got: %%s, expected: %%s)\" "
                                    "%% (%s.strides, %s))"
                                    % (arg.name, arg.name, strify(sym_strides)))

                    if not arg.allows_offset:
                        gen("if hasattr(%s, 'offset') and %s.offset:" % (
                                arg.name, arg.name))
                        with Indentation(gen):
                            gen("raise ValueError(\"Argument '%s' does not "
                                    "allow arrays with offsets. Try passing "
                                    "default_offset=loopy.auto to make_kernel()."
                                    "\")" % arg.name)
                            gen("")

            # }}}

            if possibly_made_by_loopy and not options.skip_arg_checks:
                gen("del _lpy_made_by_loopy")
                gen("")

            if arg.arg_class in [lp.GlobalArg, lp.ConstantArg]:
                args.append(self.get_arg_pass(arg))
            else:
                args.append("%s" % arg.name)

            gen("")

            gen("# }}}")
            gen("")

        gen("# }}}")
        gen("")

        return args

    # }}}

    def target_specific_preamble(self, gen):
        """
        Add target specific imports to preamble
        """
        raise NotImplementedError()

    def initialize_system_args(self, gen):
        """
        Override to intialize any default system args
        """
        raise NotImplementedError()

    # {{{ generate invocation

    def generate_invocation(self, gen, kernel_name, args):
        raise NotImplementedError()

    # }}}

    # {{{ output

    def generate_output_handler(
            self, gen, options, kernel, implemented_data_info):

        raise NotImplementedError()

    # }}}

    def generate_host_code(self, gen, codegen_result):
        raise NotImplementedError()

    def __call__(self, kernel, codegen_result):
        """
        Generates the wrapping python invoker for this execution target

        :arg kernel: the loopy :class:`LoopKernel`(s) to be executued
        :codegen_result: the loopy :class:`CodeGenerationResult` created
        by code generation

        :returns: py_func, a python function that handles excution of this
        kernel
        """
        options = kernel.options
        implemented_data_info = codegen_result.implemented_data_info

        from loopy.kernel.data import KernelArgument
        gen = PythonFunctionGenerator(
                "invoke_%s_loopy_kernel" % kernel.name,
                self.system_args + [
                    "%s=None" % idi.name
                    for idi in implemented_data_info
                    if issubclass(idi.arg_class, KernelArgument)
                    ] + ['**kw_args'])

        gen.add_to_preamble("from __future__ import division")
        gen.add_to_preamble("")
        self.target_specific_preamble(gen)
        gen.add_to_preamble("")
        self.generate_host_code(gen, codegen_result)
<<<<<<< HEAD
        gen.add_to_preamble(host_code)
=======
>>>>>>> 68379bc7
        gen.add_to_preamble("")

        self.initialize_system_args(gen)

        self.generate_integer_arg_finding_from_shapes(
            gen, kernel, implemented_data_info)
        self.generate_integer_arg_finding_from_offsets(
            gen, kernel, implemented_data_info)
        self.generate_integer_arg_finding_from_strides(
            gen, kernel, implemented_data_info)
        self.generate_value_arg_check(
            gen, kernel, implemented_data_info)

        args = self.generate_arg_setup(
            gen, kernel, implemented_data_info, options)

        self.generate_invocation(gen, codegen_result.host_program.name, args)

        self.generate_output_handler(gen, options, kernel, implemented_data_info)

        if options.write_wrapper:
            output = gen.get()
            if options.highlight_wrapper:
                output = get_highlighted_python_code(output)

            if options.write_wrapper is True:
                print(output)
            else:
                with open(options.write_wrapper, "w") as outf:
                    outf.write(output)

        return gen.get_function()


# }}}


class _KernelInfo(ImmutableRecord):
    pass


class _Kernels(object):
    pass


# {{{ kernel executor

class KernelExecutorBase(object):
    """An object connecting a kernel to a :class:`pyopencl.Context`
    for execution.

    .. automethod:: __init__
    .. automethod:: __call__
    """

    def __init__(self, kernel, invoker):
        """
        :arg kernel: a loopy.LoopKernel
        """

        self.kernel = kernel

        self.packing_controller = SeparateArrayPackingController(kernel)

        self.output_names = tuple(arg.name for arg in self.kernel.args
                if arg.name in self.kernel.get_written_variables())

        self.has_runtime_typed_args = any(
                arg.dtype is None
                for arg in kernel.args)

        self.invoker = invoker

    @memoize_method
    def get_typed_and_scheduled_kernel(self, var_to_dtype_set):
        kernel = self.kernel

        from loopy.kernel.tools import add_dtypes

        if var_to_dtype_set:
            var_to_dtype = {}
            for var, dtype in var_to_dtype_set:
                try:
                    dest_name = kernel.impl_arg_to_arg[var].name
                except KeyError:
                    dest_name = var

                try:
                    var_to_dtype[dest_name] = dtype
                except KeyError:
                    raise LoopyError("cannot set type for '%s': "
                            "no known variable/argument with that name"
                            % var)

            kernel = add_dtypes(kernel, var_to_dtype)

            from loopy.type_inference import infer_unknown_types
            kernel = infer_unknown_types(kernel, expect_completion=True)

        if kernel.schedule is None:
            from loopy.preprocess import preprocess_kernel
            kernel = preprocess_kernel(kernel)

            from loopy.schedule import get_one_scheduled_kernel
            kernel = get_one_scheduled_kernel(kernel)

        return kernel

    def arg_to_dtype_set(self, kwargs):
        if not self.has_runtime_typed_args:
            return None

        impl_arg_to_arg = self.kernel.impl_arg_to_arg
        arg_to_dtype = {}
        for arg_name, val in six.iteritems(kwargs):
            arg = impl_arg_to_arg.get(arg_name, None)

            if arg is None:
                # offsets, strides and such
                continue

            if arg.dtype is None and val is not None:
                try:
                    dtype = val.dtype
                except AttributeError:
                    pass
                else:
                    arg_to_dtype[arg_name] = dtype

        return frozenset(six.iteritems(arg_to_dtype))

    # {{{ debugging aids

    def get_highlighted_code(self, arg_to_dtype=None):
        return get_highlighted_code(
                self.get_code(arg_to_dtype))

    def get_code(self, arg_to_dtype=None):
        if arg_to_dtype is not None:
            arg_to_dtype = frozenset(six.iteritems(arg_to_dtype))

        kernel = self.get_typed_and_scheduled_kernel(arg_to_dtype)

        from loopy.codegen import generate_code_v2
        code = generate_code_v2(kernel)
        return code.device_code()

    # }}}

    # {{{ call and info generator

    @memoize_method
    def kernel_info(self, arg_to_dtype_set=frozenset(), all_kwargs=None):
        raise NotImplementedError()

    def __call__(self, queue, **kwargs):
        raise NotImplementedError()

    # }}}

# }}}

# {{{ code highlighers


def get_highlighted_code(text, python=False):
    try:
        from pygments import highlight
    except ImportError:
        return text
    else:
        from pygments.lexers import CLexer, PythonLexer
        from pygments.formatters import TerminalFormatter

        return highlight(text, CLexer() if not python else PythonLexer(),
                         TerminalFormatter())


def get_highlighted_python_code(text):
    return get_highlighted_code(text, True)


# }}}

# vim: foldmethod=marker<|MERGE_RESOLUTION|>--- conflicted
+++ resolved
@@ -608,10 +608,6 @@
         self.target_specific_preamble(gen)
         gen.add_to_preamble("")
         self.generate_host_code(gen, codegen_result)
-<<<<<<< HEAD
-        gen.add_to_preamble(host_code)
-=======
->>>>>>> 68379bc7
         gen.add_to_preamble("")
 
         self.initialize_system_args(gen)
