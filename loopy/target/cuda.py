"""CUDA target independent of PyCUDA."""

from __future__ import division, absolute_import

__copyright__ = "Copyright (C) 2015 Andreas Kloeckner"

__license__ = """
Permission is hereby granted, free of charge, to any person obtaining a copy
of this software and associated documentation files (the "Software"), to deal
in the Software without restriction, including without limitation the rights
to use, copy, modify, merge, publish, distribute, sublicense, and/or sell
copies of the Software, and to permit persons to whom the Software is
furnished to do so, subject to the following conditions:

The above copyright notice and this permission notice shall be included in
all copies or substantial portions of the Software.

THE SOFTWARE IS PROVIDED "AS IS", WITHOUT WARRANTY OF ANY KIND, EXPRESS OR
IMPLIED, INCLUDING BUT NOT LIMITED TO THE WARRANTIES OF MERCHANTABILITY,
FITNESS FOR A PARTICULAR PURPOSE AND NONINFRINGEMENT. IN NO EVENT SHALL THE
AUTHORS OR COPYRIGHT HOLDERS BE LIABLE FOR ANY CLAIM, DAMAGES OR OTHER
LIABILITY, WHETHER IN AN ACTION OF CONTRACT, TORT OR OTHERWISE, ARISING FROM,
OUT OF OR IN CONNECTION WITH THE SOFTWARE OR THE USE OR OTHER DEALINGS IN
THE SOFTWARE.
"""

import numpy as np

from pytools import memoize_method

from loopy.target.c import CFamilyTarget, CFamilyASTBuilder
from loopy.target.c.codegen.expression import ExpressionToCExpressionMapper
from loopy.diagnostic import LoopyError
from loopy.types import NumpyType
from loopy.kernel.data import AddressSpace
from pymbolic import var
from loopy.kernel.function_interface import ScalarCallable


# {{{ vector types

class vec:  # noqa
    pass


def _create_vector_types():
    field_names = ["x", "y", "z", "w"]

    import sys
    if sys.maxsize <= 2**33:
        long_dtype = np.int32
        ulong_dtype = np.uint32
    else:
        long_dtype = np.int64
        ulong_dtype = np.uint64

    vec.types = {}
    vec.names_and_dtypes = []
    vec.type_to_scalar_and_count = {}

    for base_name, base_type, counts in [
            ('char', np.int8, [1, 2, 3, 4]),
            ('uchar', np.uint8, [1, 2, 3, 4]),
            ('short', np.int16, [1, 2, 3, 4]),
            ('ushort', np.uint16, [1, 2, 3, 4]),
            ('int', np.int32, [1, 2, 3, 4]),
            ('uint', np.uint32, [1, 2, 3, 4]),
            ('long', long_dtype, [1, 2, 3, 4]),
            ('ulong', ulong_dtype, [1, 2, 3, 4]),
            ('longlong', np.int64, [1, 2]),
            ('ulonglong', np.uint64, [1, 2]),
            ('float', np.float32, [1, 2, 3, 4]),
            ('double', np.float64, [1, 2]),
            ]:
        for count in counts:
            name = "%s%d" % (base_name, count)

            titles = field_names[:count]

            names = ["s%d" % i for i in range(count)]
            if len(titles) < len(names):
                titles.extend((len(names)-len(titles))*[None])

            try:
                dtype = np.dtype(dict(
                    names=names,
                    formats=[base_type]*count,
                    titles=titles))
            except NotImplementedError:
                try:
                    dtype = np.dtype([((n, title), base_type)
                                      for (n, title) in zip(names, titles)])
                except TypeError:
                    dtype = np.dtype([(n, base_type) for (n, title)
                                      in zip(names, titles)])

            setattr(vec, name, dtype)

            vec.names_and_dtypes.append((name, dtype))

            vec.types[np.dtype(base_type), count] = dtype
            vec.type_to_scalar_and_count[dtype] = np.dtype(base_type), count


_create_vector_types()


def _register_vector_types(dtype_registry):
    for name, dtype in vec.names_and_dtypes:
        dtype_registry.get_or_register_dtype(name, dtype)

# }}}


# {{{ function scoper

_CUDA_SPECIFIC_FUNCTIONS = {
        "rsqrt": 1,
        "atan2": 2,
        }


class CudaCallable(ScalarCallable):

    def cuda_with_types(self, arg_id_to_dtype, caller_kernel,
            callables_table):

        name = self.name

        if name == "dot":
            for id in arg_id_to_dtype:
                if not -1 <= id <= 1:
                    raise LoopyError("%s can take only 2 arguments." % name)

            if 0 not in arg_id_to_dtype or 1 not in arg_id_to_dtype or (
                    arg_id_to_dtype[0] is None or arg_id_to_dtype[1] is None):
                # the types provided aren't mature enough to specialize the
                # callable
                return (
                        self.copy(arg_id_to_dtype=arg_id_to_dtype),
                        callables_table)

            dtype = arg_id_to_dtype[0]
            scalar_dtype, offset, field_name = dtype.numpy_dtype.fields["x"]
            return (
                    self.copy(name_in_target=name, arg_id_to_dtype={-1:
                        NumpyType(scalar_dtype),
                        0: dtype, 1: dtype}),
                    callables_table)

        if name in _CUDA_SPECIFIC_FUNCTIONS:
            num_args = _CUDA_SPECIFIC_FUNCTIONS[name]
            for id in arg_id_to_dtype:
                if not -1 <= id < num_args:
                    raise LoopyError("%s can take only %d arguments." % (name,
                            num_args))

            for i in range(num_args):
                if i not in arg_id_to_dtype or arg_id_to_dtype[i] is None:
                    # the types provided aren't mature enough to specialize the
                    # callable
                    return (
                            self.copy(arg_id_to_dtype=arg_id_to_dtype),
                            callables_table)

            dtype = np.find_common_type(
                    [], [dtype.numpy_dtype for id, dtype in
                        arg_id_to_dtype.items() if id >= 0])

            if dtype.kind == "c":
                raise LoopyError("%s does not support complex numbers"
                        % name)

            updated_arg_id_to_dtype = dict((id, NumpyType(dtype)) for id in range(-1,
                num_args))

            return (
                    self.copy(name_in_target=name,
                        arg_id_to_dtype=updated_arg_id_to_dtype),
                    callables_table)

        return (
                self.copy(arg_id_to_dtype=arg_id_to_dtype),
                callables_table)


def scope_cuda_functions(target, identifier):
    if identifier in set(["dot"]) | set(
            _CUDA_SPECIFIC_FUNCTIONS):
        return CudaCallable(name=identifier)

    return None

# }}}


# {{{ expression mapper

class ExpressionToCudaCExpressionMapper(ExpressionToCExpressionMapper):
    _GRID_AXES = "xyz"

    @staticmethod
    def _get_index_ctype(kernel):
        if kernel.index_dtype.numpy_dtype == np.int32:
            return "int32_t"
        elif kernel.index_dtype.numpy_dtype == np.int64:
            return "int64_t"
        else:
            raise LoopyError("unexpected index type")

    def map_group_hw_index(self, expr, type_context):
        return var("((%s) blockIdx.%s)" % (
            self._get_index_ctype(self.kernel),
            self._GRID_AXES[expr.axis]))

    def map_local_hw_index(self, expr, type_context):
        return var("((%s) threadIdx.%s)" % (
            self._get_index_ctype(self.kernel),
            self._GRID_AXES[expr.axis]))

# }}}


# {{{ target

class CudaTarget(CFamilyTarget):
    """A target for Nvidia's CUDA GPU programming language."""

    def __init__(self, extern_c=True):
        """
        :arg extern_c: If *True*, declare kernels using "extern C" to
            avoid name mangling.
        """
        self.extern_c = extern_c

        super(CudaTarget, self).__init__()

    def split_kernel_at_global_barriers(self):
        return True

    def get_device_ast_builder(self):
        return CUDACASTBuilder(self)

    # {{{ types

    @memoize_method
    def get_dtype_registry(self):
        from loopy.target.c.compyte.dtypes import (DTypeRegistry,
                fill_registry_with_opencl_c_types)

        result = DTypeRegistry()
        fill_registry_with_opencl_c_types(result)

        # no complex number support--needs PyOpenCLTarget

        _register_vector_types(result)

        return result

    def is_vector_dtype(self, dtype):
        return (isinstance(dtype, NumpyType)
                and dtype.numpy_dtype in list(vec.types.values()))

    def vector_dtype(self, base, count):
        return NumpyType(
                vec.types[base.numpy_dtype, count],
                target=self)

    # }}}

# }}}


# {{{ preamable generator

def cuda_preamble_generator(preamble_info):
    from loopy.types import AtomicNumpyType
    seen_64_bit_atomics = any(
            isinstance(dtype, AtomicNumpyType) and dtype.numpy_dtype.itemsize == 8
            for dtype in preamble_info.seen_atomic_dtypes)

    if seen_64_bit_atomics:
        # Source:
        # docs.nvidia.com/cuda/cuda-c-programming-guide/index.html#atomic-functions
        yield ("00_enable_64bit_atomics", """
            #if __CUDA_ARCH__ < 600
            __device__ double atomicAdd(double* address, double val)
            {
                unsigned long long int* address_as_ull =
                                          (unsigned long long int*)address;
                unsigned long long int old = *address_as_ull, assumed;

                do {
                    assumed = old;
                    old = atomicCAS(address_as_ull, assumed,
                                    __double_as_longlong(val +
                                           __longlong_as_double(assumed)));

                } while (assumed != old);

                return __longlong_as_double(old);
            }
            #endif
            """)

# }}}


# {{{ ast builder

<<<<<<< HEAD
class CUDACASTBuilder(CASTBuilder):

=======
class CUDACASTBuilder(CFamilyASTBuilder):
>>>>>>> b0b6c197
    # {{{ library

    def function_id_in_knl_callable_mapper(self):
        return [scope_cuda_functions] + (
                super(CUDACASTBuilder, self).function_id_in_knl_callable_mapper())

    # }}}

    # {{{ top-level codegen

    def get_function_declaration(self, codegen_state, codegen_result,
            schedule_index):
        fdecl = super(CUDACASTBuilder, self).get_function_declaration(
                codegen_state, codegen_result, schedule_index)

        from loopy.target.c import FunctionDeclarationWrapper
        assert isinstance(fdecl, FunctionDeclarationWrapper)
        fdecl = fdecl.subdecl

        from cgen.cuda import CudaGlobal, CudaLaunchBounds
        fdecl = CudaGlobal(fdecl)

        if self.target.extern_c:
            from cgen import Extern
            fdecl = Extern("C", fdecl)

        from loopy.schedule import get_insn_ids_for_block_at
        _, local_grid_size = \
                codegen_state.kernel.get_grid_sizes_for_insn_ids_as_exprs(
                        get_insn_ids_for_block_at(
                            codegen_state.kernel.schedule, schedule_index),
                        codegen_state.callables_table)

        from loopy.symbolic import get_dependencies
        if not get_dependencies(local_grid_size):
            # Sizes can't have parameter dependencies if they are
            # to be used in static thread block size.
            from pytools import product
            nthreads = product(local_grid_size)

            fdecl = CudaLaunchBounds(nthreads, fdecl)

        return FunctionDeclarationWrapper(fdecl)

    def preamble_generators(self):

        return (
                super(CUDACASTBuilder, self).preamble_generators() + [
                    cuda_preamble_generator])

    # }}}

    # {{{ code generation guts

    def get_expression_to_c_expression_mapper(self, codegen_state):
        return ExpressionToCudaCExpressionMapper(codegen_state)

    _VEC_AXES = "xyzw"

    def add_vector_access(self, access_expr, index):
        return access_expr.attr(self._VEC_AXES[index])

    def emit_barrier(self, synchronization_kind, mem_kind, comment):
        """
        :arg kind: ``"local"`` or ``"global"``
        :arg memkind: unused
        :return: a :class:`loopy.codegen.GeneratedInstruction`.
        """
        if synchronization_kind == "local":
            if comment:
                comment = " /* %s */" % comment

            from cgen import Statement
            return Statement("__syncthreads()%s" % comment)
        elif synchronization_kind == "global":
            raise LoopyError("CUDA does not have global barriers")
        else:
            raise LoopyError("unknown barrier kind")

    def wrap_temporary_decl(self, decl, scope):
        if scope == AddressSpace.LOCAL:
            from cgen.cuda import CudaShared
            return CudaShared(decl)
        elif scope == AddressSpace.PRIVATE:
            return decl
        else:
            raise ValueError("unexpected temporary variable scope: %s"
                    % scope)

    def wrap_global_constant(self, decl):
        from cgen.cuda import CudaConstant
        return CudaConstant(decl)

    def get_array_arg_decl(self, name, mem_address_space, shape, dtype, is_written):
        from loopy.target.c import POD  # uses the correct complex type
        from cgen import Const
        from cgen.cuda import CudaRestrictPointer

        arg_decl = CudaRestrictPointer(POD(self, dtype, name))

        if not is_written:
            arg_decl = Const(arg_decl)

        return arg_decl

    def get_global_arg_decl(self, name, shape, dtype, is_written):
        from warnings import warn
        warn("get_global_arg_decl is deprecated use get_array_arg_decl "
                "instead.", DeprecationWarning, stacklevel=2)
        return self.get_array_arg_decl(name, AddressSpace.GLOBAL, shape,
                dtype, is_written)

    def get_image_arg_decl(self, name, shape, num_target_axes, dtype, is_written):
        raise NotImplementedError("not yet: texture arguments in CUDA")

    def get_constant_arg_decl(self, name, shape, dtype, is_written):
        from loopy.target.c import POD  # uses the correct complex type
        from cgen import RestrictPointer, Const
        from cgen.cuda import CudaConstant

        arg_decl = RestrictPointer(POD(self, dtype, name))

        if not is_written:
            arg_decl = Const(arg_decl)

        return CudaConstant(arg_decl)

    # {{{ code generation for atomic update

    def emit_atomic_update(self, codegen_state, lhs_atomicity, lhs_var,
            lhs_expr, rhs_expr, lhs_dtype, rhs_type_context):

        from pymbolic.primitives import Sum
        from cgen import Statement
        from pymbolic.mapper.stringifier import PREC_NONE

        if isinstance(lhs_dtype, NumpyType) and lhs_dtype.numpy_dtype in [
                np.int32, np.int64, np.float32, np.float64]:
            # atomicAdd
            if isinstance(rhs_expr, Sum):
                ecm = self.get_expression_to_code_mapper(codegen_state)

                new_rhs_expr = Sum(tuple(c for c in rhs_expr.children
                                         if c != lhs_expr))
                lhs_expr_code = ecm(lhs_expr)
                rhs_expr_code = ecm(new_rhs_expr)

                return Statement("atomicAdd(&{0}, {1})".format(
                    lhs_expr_code, rhs_expr_code))
            else:
                from cgen import Block, DoWhile, Assign
                from loopy.target.c import POD
                old_val_var = codegen_state.var_name_generator("loopy_old_val")
                new_val_var = codegen_state.var_name_generator("loopy_new_val")

                from loopy.kernel.data import TemporaryVariable
                ecm = codegen_state.expression_to_code_mapper.with_assignments(
                        {
                            old_val_var: TemporaryVariable(old_val_var, lhs_dtype),
                            new_val_var: TemporaryVariable(new_val_var, lhs_dtype),
                            })

                lhs_expr_code = ecm(lhs_expr, prec=PREC_NONE, type_context=None)

                from pymbolic.mapper.substitutor import make_subst_func
                from pymbolic import var
                from loopy.symbolic import SubstitutionMapper

                subst = SubstitutionMapper(
                        make_subst_func({lhs_expr: var(old_val_var)}))
                rhs_expr_code = ecm(subst(rhs_expr), prec=PREC_NONE,
                        type_context=rhs_type_context,
                        needed_dtype=lhs_dtype)

                cast_str = ""
                old_val = old_val_var
                new_val = new_val_var

                if lhs_dtype.numpy_dtype.kind == "f":
                    if lhs_dtype.numpy_dtype == np.float32:
                        ctype = "int"
                    elif lhs_dtype.numpy_dtype == np.float64:
                        ctype = "long"
                    else:
                        assert False

                    old_val = "*(%s *) &" % ctype + old_val
                    new_val = "*(%s *) &" % ctype + new_val
                    cast_str = "(%s *) " % (ctype)

                return Block([
                    POD(self, NumpyType(lhs_dtype.dtype, target=self.target),
                        old_val_var),
                    POD(self, NumpyType(lhs_dtype.dtype, target=self.target),
                        new_val_var),
                    DoWhile(
                        "atomicCAS("
                        "%(cast_str)s&(%(lhs_expr)s), "
                        "%(old_val)s, "
                        "%(new_val)s"
                        ") != %(old_val)s"
                        % {
                            "cast_str": cast_str,
                            "lhs_expr": lhs_expr_code,
                            "old_val": old_val,
                            "new_val": new_val,
                            },
                        Block([
                            Assign(old_val_var, lhs_expr_code),
                            Assign(new_val_var, rhs_expr_code),
                            ])
                        )
                    ])
        else:
            raise NotImplementedError("atomic update for '%s'" % lhs_dtype)

    # }}}

    # }}}

# }}}

# vim: foldmethod=marker<|MERGE_RESOLUTION|>--- conflicted
+++ resolved
@@ -308,12 +308,7 @@
 
 # {{{ ast builder
 
-<<<<<<< HEAD
-class CUDACASTBuilder(CASTBuilder):
-
-=======
 class CUDACASTBuilder(CFamilyASTBuilder):
->>>>>>> b0b6c197
     # {{{ library
 
     def function_id_in_knl_callable_mapper(self):
