"""Plain C target and base for other C-family languages."""


__copyright__ = "Copyright (C) 2015 Andreas Kloeckner"

__license__ = """
Permission is hereby granted, free of charge, to any person obtaining a copy
of this software and associated documentation files (the "Software"), to deal
in the Software without restriction, including without limitation the rights
to use, copy, modify, merge, publish, distribute, sublicense, and/or sell
copies of the Software, and to permit persons to whom the Software is
furnished to do so, subject to the following conditions:

The above copyright notice and this permission notice shall be included in
all copies or substantial portions of the Software.

THE SOFTWARE IS PROVIDED "AS IS", WITHOUT WARRANTY OF ANY KIND, EXPRESS OR
IMPLIED, INCLUDING BUT NOT LIMITED TO THE WARRANTIES OF MERCHANTABILITY,
FITNESS FOR A PARTICULAR PURPOSE AND NONINFRINGEMENT. IN NO EVENT SHALL THE
AUTHORS OR COPYRIGHT HOLDERS BE LIABLE FOR ANY CLAIM, DAMAGES OR OTHER
LIABILITY, WHETHER IN AN ACTION OF CONTRACT, TORT OR OTHERWISE, ARISING FROM,
OUT OF OR IN CONNECTION WITH THE SOFTWARE OR THE USE OR OTHER DEALINGS IN
THE SOFTWARE.
"""

import numpy as np  # noqa
from loopy.target import TargetBase, ASTBuilderBase, DummyHostASTBuilder
from loopy.diagnostic import LoopyError, LoopyTypeError
from cgen import Pointer, NestedDeclarator, Block
from cgen.mapper import IdentityMapper as CASTIdentityMapperBase
from pymbolic.mapper.stringifier import PREC_NONE
from loopy.symbolic import IdentityMapper
from loopy.types import NumpyType
from loopy.kernel.function_interface import ScalarCallable
import pymbolic.primitives as p

from loopy.tools import remove_common_indentation
import re

from pytools import memoize_method

__doc__ = """
.. currentmodule loopy.target.c

.. autoclass:: POD

.. autoclass:: ScopingBlock

.. automodule:: loopy.target.c.codegen.expression
"""


# {{{ dtype registry wrapper

class DTypeRegistryWrapper:
    def __init__(self, wrapped_registry):
        self.wrapped_registry = wrapped_registry

    def get_or_register_dtype(self, names, dtype=None):
        if dtype is not None:
            from loopy.types import LoopyType, NumpyType
            assert isinstance(dtype, LoopyType)

            if isinstance(dtype, NumpyType):
                return self.wrapped_registry.get_or_register_dtype(
                        names, dtype.dtype)
            else:
                raise LoopyError(
                        "unable to get or register type '%s'"
                        % dtype)
        else:
            return self.wrapped_registry.get_or_register_dtype(names, dtype)

    def dtype_to_ctype(self, dtype):
        from loopy.types import LoopyType, NumpyType, OpaqueType
        assert isinstance(dtype, LoopyType)

        if isinstance(dtype, NumpyType):
            return self.wrapped_registry.dtype_to_ctype(dtype)
        elif isinstance(dtype, OpaqueType):
            return dtype.name
        else:
            raise LoopyError(
                    "unable to convert type '%s' to C"
                    % dtype)

# }}}


# {{{ preamble generator

def c99_preamble_generator(preamble_info):
    if any(dtype.is_integral() for dtype in preamble_info.seen_dtypes):
        yield("10_stdint", "#include <stdint.h>")
    if any(dtype.numpy_dtype == np.dtype("bool")
           for dtype in preamble_info.seen_dtypes):
        yield("10_stdbool", "#include <stdbool.h>")
    if any(dtype.is_complex() for dtype in preamble_info.seen_dtypes):
        yield("10_complex", "#include <complex.h>")


def _preamble_generator(preamble_info):
    integer_type_names = ["int8", "int16", "int32", "int64"]

    def_integer_types_macro = ("03_def_integer_types", r"""
            #define LOOPY_CALL_WITH_INTEGER_TYPES(MACRO_NAME) \
                MACRO_NAME(int8, char) \
                MACRO_NAME(int16, short) \
                MACRO_NAME(int32, int) \
                MACRO_NAME(int64, long)
            """)

    undef_integer_types_macro = ("05_undef_integer_types", """
            #undef LOOPY_CALL_WITH_INTEGER_TYPES
            """)

    function_defs = {
            "loopy_floor_div": r"""
            #define LOOPY_DEFINE_FLOOR_DIV(SUFFIX, TYPE) \
                inline TYPE loopy_floor_div_##SUFFIX(TYPE a, TYPE b) \
                { \
                    if ((a<0) != (b<0)) \
                        a = a - (b + (b<0) - (b>=0)); \
                    return a/b; \
                }
            LOOPY_CALL_WITH_INTEGER_TYPES(LOOPY_DEFINE_FLOOR_DIV)
            #undef LOOPY_DEFINE_FLOOR_DIV
            """,

            "loopy_floor_div_pos_b": r"""
            #define LOOPY_DEFINE_FLOOR_DIV_POS_B(SUFFIX, TYPE) \
                inline TYPE loopy_floor_div_pos_b_##SUFFIX(TYPE a, TYPE b) \
                { \
                    if (a<0) \
                        a = a - (b-1); \
                    return a/b; \
                }
            LOOPY_CALL_WITH_INTEGER_TYPES(LOOPY_DEFINE_FLOOR_DIV_POS_B)
            #undef LOOPY_DEFINE_FLOOR_DIV_POS_B
            """,

            "loopy_mod": r"""
            #define LOOPY_DEFINE_MOD(SUFFIX, TYPE) \
                inline TYPE loopy_mod_##SUFFIX(TYPE a, TYPE b) \
                { \
                    TYPE result = a%b; \
                    if (result < 0 && b > 0) \
                        result += b; \
                    if (result > 0 && b < 0) \
                        result = result + b; \
                    return result; \
                }
            LOOPY_CALL_WITH_INTEGER_TYPES(LOOPY_DEFINE_MOD)
            #undef LOOPY_DEFINE_MOD
            """,

            "loopy_mod_pos_b": r"""
            #define LOOPY_DEFINE_MOD_POS_B(SUFFIX, TYPE) \
                inline TYPE loopy_mod_pos_b_##SUFFIX(TYPE a, TYPE b) \
                { \
                    TYPE result = a%b; \
                    if (result < 0) \
                        result += b; \
                    return result; \
                }
            LOOPY_CALL_WITH_INTEGER_TYPES(LOOPY_DEFINE_MOD_POS_B)
            #undef LOOPY_DEFINE_MOD_POS_B
            """,
            }

    c_funcs = {func.c_name for func in preamble_info.seen_functions}

    for func_name, func_body in function_defs.items():
        if any((func_name + "_" + tpname) in c_funcs
                for tpname in integer_type_names):
            yield def_integer_types_macro
            yield ("04_%s" % func_name, func_body)
            yield undef_integer_types_macro

    for func in preamble_info.seen_functions:
        if func.name == "int_pow":
            base_ctype = preamble_info.kernel.target.dtype_to_typename(
                    func.arg_dtypes[0])
            exp_ctype = preamble_info.kernel.target.dtype_to_typename(
                    func.arg_dtypes[1])
            res_ctype = preamble_info.kernel.target.dtype_to_typename(
                    func.result_dtypes[0])

            if func.arg_dtypes[1].numpy_dtype.kind == "u":
                signed_exponent_preamble = ""
            else:
                signed_exponent_preamble = "\n" + remove_common_indentation(
                        """
                        if (n < 0) {
                          x = 1.0/x;
                          n =  -n;
                        }""")

            yield(f"07_{func.c_name}", f"""
            inline {res_ctype} {func.c_name}({base_ctype} x, {exp_ctype} n) {{
              if (n == 0)
                return 1;
              {re.sub("^", 14*" ", signed_exponent_preamble, flags=re.M)}

              {res_ctype} y = 1;

              while (n > 1) {{
                if (n % 2) {{
                  y = x * y;
                  x = x * x;
                }}
                else
                  x = x * x;
                n = n / 2;
              }}

              return x*y;
            }}""")

# }}}


# {{{ cgen overrides

from cgen import Declarator


class POD(Declarator):
    """A simple declarator: The type is given as a :class:`numpy.dtype`
    and the *name* is given as a string.
    """

    def __init__(self, ast_builder, dtype, name):
        from loopy.types import LoopyType
        assert isinstance(dtype, LoopyType)

        self.ast_builder = ast_builder
        self.ctype = ast_builder.target.dtype_to_typename(dtype)
        self.dtype = dtype
        self.name = name

    def get_decl_pair(self):
        return [self.ctype], self.name

    def struct_maker_code(self, name):
        return name

    def struct_format(self):
        return self.dtype.char

    def alignment_requirement(self):
        return self.ast_builder.target.alignment_requirement(self)

    def default_value(self):
        return 0

    mapper_method = "map_loopy_pod"


class ScopingBlock(Block):
    """A block that is mandatory for scoping and may not be simplified away
    by :func:`loopy.codegen.result.merge_codegen_results`.
    """


class FunctionDeclarationWrapper(NestedDeclarator):
    mapper_method = "map_function_decl_wrapper"

# }}}


# {{{ array literals

def generate_linearized_array(array, value):
    from pytools import product
    size = product(shape_ax for shape_ax in array.shape)

    if not isinstance(size, int):
        raise LoopyError("cannot produce literal for array '%s': "
                "shape is not a compile-time constant"
                % array.name)

    strides = []

    data = np.zeros(size, array.dtype.numpy_dtype)

    from loopy.kernel.array import FixedStrideArrayDimTag
    for i, dim_tag in enumerate(array.dim_tags):
        if isinstance(dim_tag, FixedStrideArrayDimTag):

            if not isinstance(dim_tag.stride, int):
                raise LoopyError("cannot produce literal for array '%s': "
                        "stride along axis %d (1-based) is not a "
                        "compile-time constant"
                        % (array.name, i+1))

            strides.append(dim_tag.stride)

        else:
            raise LoopyError("cannot produce literal for array '%s': "
                    "dim_tag type '%s' not supported"
                    % (array.name, type(dim_tag).__name__))

    assert array.offset == 0

    for ituple in np.ndindex(value.shape):
        i = sum(i_ax * strd_ax for i_ax, strd_ax in zip(ituple, strides))
        data[i] = value[ituple]

    return data


def generate_array_literal(codegen_state, array, value):
    data = generate_linearized_array(array, value)

    ecm = codegen_state.expression_to_code_mapper

    from loopy.expression import dtype_to_type_context
    from loopy.symbolic import ArrayLiteral

    type_context = dtype_to_type_context(codegen_state.kernel.target, array.dtype)
    return CExpression(
            codegen_state.ast_builder.get_c_expression_to_code_mapper(),
            ArrayLiteral(
                tuple(
                    ecm.map_constant(d_i, type_context)
                    for d_i in data)))

# }}}


# {{{ subscript CSE

class CASTIdentityMapper(CASTIdentityMapperBase):
    def map_loopy_pod(self, node, *args, **kwargs):
        return type(node)(node.ast_builder, node.dtype, node.name)

    def map_function_decl_wrapper(self, node, *args, **kwargs):
        return FunctionDeclarationWrapper(
                self.rec(node.subdecl, *args, **kwargs))


class SubscriptSubsetCounter(IdentityMapper):
    def __init__(self, subset_counters):
        self.subset_counters = subset_counters


class ASTSubscriptCollector(CASTIdentityMapper):
    def __init__(self):
        self.subset_counters = {}

    def map_expression(self, expr):
        from pymbolic.primitives import is_constant
        if isinstance(expr, CExpression) or is_constant(expr):
            return expr
        elif isinstance(expr, str):
            return expr
        else:
            raise LoopyError(
                    "Unexpected expression type: %s" % type(expr).__name__)

# }}}


# {{{ lazy expression generation

class CExpression:
    def __init__(self, to_code_mapper, expr):
        self.to_code_mapper = to_code_mapper
        self.expr = expr

    def __str__(self):
        return self.to_code_mapper(self.expr, PREC_NONE)

# }}}


class CFamilyTarget(TargetBase):
    """A target for "least-common denominator C", without any parallel
    extensions, and without use of any C99 specifics. Intended to be
    usable as a common base for C99, C++, OpenCL, CUDA, and the like.
    """

    hash_fields = TargetBase.hash_fields + ("fortran_abi",)
    comparison_fields = TargetBase.comparison_fields + ("fortran_abi",)

    def __init__(self, fortran_abi=False):
        self.fortran_abi = fortran_abi
        super().__init__()

    def split_kernel_at_global_barriers(self):
        return False

    def get_host_ast_builder(self):
        return DummyHostASTBuilder(self)

    def get_device_ast_builder(self):
        return CFamilyASTBuilder(self)

    # {{{ types

    @memoize_method
    def get_dtype_registry(self):
        from loopy.target.c.compyte.dtypes import (
                DTypeRegistry, fill_registry_with_c_types)
        result = DTypeRegistry()
        fill_registry_with_c_types(result, respect_windows=False,
                include_bool=True)
        return DTypeRegistryWrapper(result)

    def is_vector_dtype(self, dtype):
        return False

    def get_vector_dtype(self, base, count):
        raise KeyError()

    def get_or_register_dtype(self, names, dtype=None):
        # These kind of shouldn't be here.
        return self.get_dtype_registry().get_or_register_dtype(names, dtype)

    def dtype_to_typename(self, dtype):
        # These kind of shouldn't be here.
        return self.get_dtype_registry().dtype_to_ctype(dtype)

    def get_kernel_executor_cache_key(self, *args, **kwargs):
        return None  # TODO: ???

    def get_kernel_executor(self, knl, *args, **kwargs):
        raise NotImplementedError()

    # }}}


class _ConstRestrictPointer(Pointer):
    def get_decl_pair(self):
        sub_tp, sub_decl = self.subdecl.get_decl_pair()
        return sub_tp, ("*const __restrict__ %s" % sub_decl)


class _ConstPointer(Pointer):
    def get_decl_pair(self):
        sub_tp, sub_decl = self.subdecl.get_decl_pair()
        return sub_tp, ("*const %s" % sub_decl)


# {{{ symbol mangler

def c_symbol_mangler(kernel, name):
    # float NAN as defined in C99 standard
    if name == "NAN":
        return NumpyType(np.dtype(np.float32)), name

    if name in ["INT_MAX", "INT_MIN"]:
        return NumpyType(np.dtype(np.int32)), name

    return None

# }}}


# {{{ function scoping

class CMathCallable(ScalarCallable):
    """
    An umbrella callable for all the math functions which can be seen in a
    C-Target.
    """

    def with_types(self, arg_id_to_dtype, callables_table):
        name = self.name

        if name in ["abs", "min", "max"]:
            name = "f" + name

<<<<<<< HEAD
        # unary functions
        if name in ["fabs", "acos", "asin", "atan", "cos", "cosh", "sin", "sinh",
                    "tan", "tanh", "exp", "log", "log10", "sqrt", "ceil", "floor",
                    "erf", "erfc"]:

            for id in arg_id_to_dtype:
                if not -1 <= id <= 0:
                    raise LoopyError(f"'{name}' can take only one argument.")

            if 0 not in arg_id_to_dtype or arg_id_to_dtype[0] is None:
                # the types provided aren't mature enough to specialize the
                # callable
                return (
                        self.copy(arg_id_to_dtype=arg_id_to_dtype),
                        callables_table)

            dtype = arg_id_to_dtype[0]
            dtype = dtype.numpy_dtype

            if dtype.kind in ("u", "i"):
                # ints and unsigned casted to float32
                dtype = np.float32
            elif dtype.kind == "c":
                raise LoopyTypeError(f"{name} does not support type {dtype}")

            # for CUDA, C Targets the name must be modified
            if dtype == np.float64:
=======
    # {{{ (abs|max|min) -> (fabs|fmax|fmin)

    if name in ["abs", "min", "max"]:
        dtype = np.find_common_type(
            [], [dtype.numpy_dtype for dtype in arg_dtypes])
        if dtype.kind == "f":
            name = "f" + name

    # }}}

    # unitary functions
    if (name in ["fabs", "acos", "asin", "atan", "cos", "cosh", "sin", "sinh",
                 "tanh", "exp", "log", "log10", "sqrt", "ceil", "floor"]
            and len(arg_dtypes) == 1
            and arg_dtypes[0].numpy_dtype.kind in "fc"):

        dtype = arg_dtypes[0].numpy_dtype
        real_dtype = np.empty(0, dtype=dtype).real.dtype

        if modify_name:
            if real_dtype == np.float64:
>>>>>>> 686e0487
                pass  # fabs
            elif real_dtype == np.float32:
                name = name + "f"  # fabsf
            elif (hasattr(np, "float128")
                    and real_dtype == np.float128):  # pylint:disable=no-member
                name = name + "l"  # fabsl
            else:
<<<<<<< HEAD
                raise LoopyTypeError("{} does not support type {}".format(name,
                    dtype))

            return (
                    self.copy(name_in_target=name,
                        arg_id_to_dtype={0: NumpyType(dtype), -1:
                            NumpyType(dtype)}),
                    callables_table)

        # binary functions
        elif name in ["fmax", "fmin", "pow", "atan2", "copysign"]:

            for id in arg_id_to_dtype:
                if not -1 <= id <= 1:
                    raise LoopyError("%s can take only two arguments." % name)

            if 0 not in arg_id_to_dtype or 1 not in arg_id_to_dtype or (
                    arg_id_to_dtype[0] is None or arg_id_to_dtype[1] is None):
                # the types provided aren't mature enough to specialize the
                # callable
                return (
                        self.copy(arg_id_to_dtype=arg_id_to_dtype),
                        callables_table)

            dtype = np.find_common_type(
                [], [dtype.numpy_dtype for id, dtype in arg_id_to_dtype.items()
                     if id >= 0])

            if dtype.kind == "c":
                raise LoopyTypeError("%s does not support complex numbers")

            elif dtype.kind == "f":
                if dtype == np.float64:
=======
                raise LoopyTypeError(f"{name} does not support type {real_dtype}")

            if dtype.kind == "c":
                name = "c" + name

        return CallMangleInfo(
                target_name=name,
                result_dtypes=arg_dtypes,
                arg_dtypes=arg_dtypes)

    # binary functions
    if (name in ["fmax", "fmin", "copysign", "pow"]
            and len(arg_dtypes) == 2):

        dtype = np.find_common_type(
            [], [dtype.numpy_dtype for dtype in arg_dtypes])
        real_dtype = np.empty(0, dtype=dtype).real.dtype

        if name in ["fmax", "fmin", "copysign"] and dtype.kind == "c":
            raise LoopyTypeError(f"{name} does not support complex numbers")

        elif real_dtype.kind in "fc":
            if modify_name:
                if real_dtype == np.float64:
>>>>>>> 686e0487
                    pass  # fmin
                elif real_dtype == np.float32:
                    name = name + "f"  # fminf
                elif (hasattr(np, "float128")
                        and real_dtype == np.float128):  # pylint:disable=no-member
                    name = name + "l"  # fminl
                else:
                    raise LoopyTypeError("%s does not support type %s"
<<<<<<< HEAD
                                         % (name, dtype))
            dtype = NumpyType(dtype)
            return (
                    self.copy(name_in_target=name,
                        arg_id_to_dtype={-1: dtype, 0: dtype, 1: dtype}),
                    callables_table)
=======
                                         % (name, real_dtype))

                if dtype.kind == "c":
                    name = "c" + name  # cpow
>>>>>>> 686e0487

        return (
                self.copy(arg_id_to_dtype=arg_id_to_dtype),
                callables_table)

<<<<<<< HEAD

def get_c_callables():
    """
    Returns an instance of :class:`InKernelCallable` if the function
    represented by :arg:`identifier` is known in C, otherwise returns *None*.
    """
    cmath_ids = ["abs", "acos", "asin", "atan", "cos", "cosh", "sin",
                      "sinh", "pow", "atan2", "tanh", "exp", "log", "log10",
                      "sqrt", "ceil", "floor", "max", "min", "fmax", "fmin",
                      "fabs", "tan", "erf", "erfc"]

    return {id_: CMathCallable(id_) for id_ in cmath_ids}
=======
    # complex functions
    if (name in ["abs", "real", "imag"]
            and len(arg_dtypes) == 1
            and arg_dtypes[0].numpy_dtype.kind == "c"):
        dtype = arg_dtypes[0].numpy_dtype
        real_dtype = np.empty(0, dtype=dtype).real.dtype

        if modify_name:
            if real_dtype == np.float64:
                pass  # fabs
            elif real_dtype == np.float32:
                name = name + "f"  # fabsf
            elif (hasattr(np, "float128")
                    and real_dtype == np.float128):  # pylint:disable=no-member
                name = name + "l"  # fabsl
            else:
                raise LoopyTypeError(f"{name} does not support type {real_dtype}")

            name = "c" + name

        return CallMangleInfo(
                target_name=name,
                result_dtypes=(NumpyType(real_dtype),),
                arg_dtypes=arg_dtypes)

    return None
>>>>>>> 686e0487

# }}}


class CFamilyASTBuilder(ASTBuilderBase):
    # {{{ library

    def symbol_manglers(self):
        return (
                super().symbol_manglers() + [
                    c_symbol_mangler
                    ])

    def preamble_generators(self):
        return (
                super().preamble_generators() + [
                    _preamble_generator,
                    ])

    @property
    def known_callables(self):
        callables = super().known_callables
        callables.update(get_c_callables())
        return callables

    # }}}

    # {{{ code generation

    def get_function_definition(self, codegen_state, codegen_result,
            schedule_index,
            function_decl, function_body):
        kernel = codegen_state.kernel

        from cgen import (
                FunctionBody,

                # Post-mid-2016 cgens have 'Collection', too.
                Module as Collection,
                Initializer,
                Line)

        result = []

        from loopy.kernel.data import AddressSpace
        from loopy.schedule import CallKernel
        # We only need to write declarations for global variables with
        # the first device program. `is_first_dev_prog` determines
        # whether this is the first device program in the schedule.
        is_first_dev_prog = codegen_state.is_generating_device_code
        for i in range(schedule_index):
            if isinstance(kernel.schedule[i], CallKernel):
                is_first_dev_prog = False
                break
        if is_first_dev_prog:
            for tv in sorted(
                    kernel.temporary_variables.values(),
                    key=lambda tv: tv.name):

                if tv.address_space == AddressSpace.GLOBAL and (
                        tv.initializer is not None):
                    assert tv.read_only

                    decl_info, = tv.decl_info(self.target,
                                    index_dtype=kernel.index_dtype)
                    decl = self.wrap_global_constant(
                            self.get_temporary_decl(
                                codegen_state, schedule_index, tv,
                                decl_info))

                    if tv.initializer is not None:
                        decl = Initializer(decl, generate_array_literal(
                            codegen_state, tv, tv.initializer))

                    result.append(decl)

        fbody = FunctionBody(function_decl, function_body)
        if not result:
            return fbody
        else:
            return Collection(result+[Line(), fbody])

    def idi_to_cgen_declarator(self, kernel, idi):
        from loopy.kernel.data import InameArg
        if (idi.offset_for_name is not None
                or idi.stride_for_name_and_axis is not None):
            assert not idi.is_written
            from cgen import Const
            return Const(POD(self, idi.dtype, idi.name))
        elif issubclass(idi.arg_class, InameArg):
            return InameArg(idi.name, idi.dtype).get_arg_decl(self)
        else:
            name = idi.base_name or idi.name
            var_descr = kernel.get_var_descriptor(name)
            from loopy.kernel.data import ArrayBase
            if isinstance(var_descr, ArrayBase):
                return var_descr.get_arg_decl(
                        self,
                        idi.name[len(name):], idi.shape, idi.dtype,
                        idi.is_written)
            else:
                return var_descr.get_arg_decl(self)

    def get_function_declaration(self, codegen_state, codegen_result,
            schedule_index):
        from cgen import FunctionDeclaration, Value

        name = codegen_result.current_program(codegen_state).name
        if self.target.fortran_abi:
            name += "_"

        if codegen_state.is_entrypoint:
            name = Value("void", name)
        else:
            name = Value("static void", name)
        return FunctionDeclarationWrapper(
                FunctionDeclaration(
                    name,
                    [self.idi_to_cgen_declarator(codegen_state.kernel, idi)
                        for idi in codegen_state.implemented_data_info]))

    def get_kernel_call(self, codegen_state, name, gsize, lsize, extra_args):
        return None

    def get_temporary_decls(self, codegen_state, schedule_index):
        from loopy.kernel.data import AddressSpace

        kernel = codegen_state.kernel

        base_storage_decls = []
        temp_decls = []

        # {{{ declare temporaries

        base_storage_sizes = {}
        base_storage_to_scope = {}
        base_storage_to_align_bytes = {}

        from cgen import ArrayOf, Initializer, AlignedAttribute, Value, Line
        # Getting the temporary variables that are needed for the current
        # sub-kernel.
        from loopy.schedule.tools import (
                temporaries_read_in_subkernel,
                temporaries_written_in_subkernel)
        subkernel = kernel.schedule[schedule_index].kernel_name
        sub_knl_temps = (
                temporaries_read_in_subkernel(kernel, subkernel)
                | temporaries_written_in_subkernel(kernel, subkernel))

        for tv in sorted(
                kernel.temporary_variables.values(),
                key=lambda tv: tv.name):
            decl_info = tv.decl_info(self.target, index_dtype=kernel.index_dtype)

            if not tv.base_storage:
                for idi in decl_info:
                    # global temp vars are mapped to arguments or global declarations
                    if tv.address_space != AddressSpace.GLOBAL and (
                            tv.name in sub_knl_temps):
                        decl = self.wrap_temporary_decl(
                                self.get_temporary_decl(
                                    codegen_state, schedule_index, tv, idi),
                                tv.address_space)

                        if tv.initializer is not None:
                            assert tv.read_only
                            decl = Initializer(decl, generate_array_literal(
                                codegen_state, tv, tv.initializer))

                        temp_decls.append(decl)

            else:
                assert tv.initializer is None

                offset = 0
                base_storage_sizes.setdefault(tv.base_storage, []).append(
                        tv.nbytes)
                base_storage_to_scope.setdefault(tv.base_storage, []).append(
                        tv.address_space)

                align_size = tv.dtype.itemsize

                from loopy.kernel.array import VectorArrayDimTag
                for dim_tag, axis_len in zip(tv.dim_tags, tv.shape):
                    if isinstance(dim_tag, VectorArrayDimTag):
                        align_size *= axis_len

                base_storage_to_align_bytes.setdefault(tv.base_storage, []).append(
                        align_size)

                for idi in decl_info:
                    cast_decl = POD(self, idi.dtype, "")
                    temp_var_decl = POD(self, idi.dtype, idi.name)

                    cast_decl = self.wrap_temporary_decl(cast_decl, tv.address_space)
                    temp_var_decl = self.wrap_temporary_decl(
                            temp_var_decl, tv.address_space)

                    if tv._base_storage_access_may_be_aliasing:
                        ptrtype = _ConstPointer
                    else:
                        # The 'restrict' part of this is a complete lie--of course
                        # all these temporaries are aliased. But we're promising to
                        # not use them to shovel data from one representation to the
                        # other. That counts, right?
                        ptrtype = _ConstRestrictPointer

                    cast_decl = ptrtype(cast_decl)
                    temp_var_decl = ptrtype(temp_var_decl)

                    cast_tp, cast_d = cast_decl.get_decl_pair()
                    temp_var_decl = Initializer(
                            temp_var_decl,
                            "({} {}) ({} + {})".format(
                                " ".join(cast_tp), cast_d,
                                tv.base_storage,
                                offset))

                    temp_decls.append(temp_var_decl)

                    from pytools import product
                    offset += (
                            idi.dtype.itemsize
                            * product(si for si in idi.shape))

        ecm = self.get_expression_to_code_mapper(codegen_state)

        for bs_name, bs_sizes in sorted(base_storage_sizes.items()):
            bs_var_decl = Value("char", bs_name)
            from pytools import single_valued
            bs_var_decl = self.wrap_temporary_decl(
                    bs_var_decl, single_valued(base_storage_to_scope[bs_name]))

            # FIXME: Could try to use isl knowledge to simplify max.
            if all(isinstance(bs, int) for bs in bs_sizes):
                bs_size_max = max(bs_sizes)
            else:
                bs_size_max = p.Max(tuple(bs_sizes))

            bs_var_decl = ArrayOf(bs_var_decl, ecm(bs_size_max))

            alignment = max(base_storage_to_align_bytes[bs_name])
            bs_var_decl = AlignedAttribute(alignment, bs_var_decl)

            base_storage_decls.append(bs_var_decl)

        # }}}

        result = base_storage_decls + temp_decls

        if result:
            result.append(Line())

        return result

    @property
    def ast_block_class(self):
        from cgen import Block
        return Block

    @property
    def ast_block_scope_class(self):
        return ScopingBlock

    # }}}

    # {{{ code generation guts

    @property
    def ast_module(self):
        import cgen
        return cgen

    def get_expression_to_code_mapper(self, codegen_state):
        return self.get_expression_to_c_expression_mapper(codegen_state)

    def get_expression_to_c_expression_mapper(self, codegen_state):
        from loopy.target.c.codegen.expression import ExpressionToCExpressionMapper
        return ExpressionToCExpressionMapper(
                codegen_state, fortran_abi=self.target.fortran_abi)

    def get_c_expression_to_code_mapper(self):
        from loopy.target.c.codegen.expression import CExpressionToCodeMapper
        return CExpressionToCodeMapper()

    def get_temporary_decl(self, codegen_state, schedule_index, temp_var, decl_info):
        temp_var_decl = POD(self, decl_info.dtype, decl_info.name)

        if temp_var.read_only:
            from cgen import Const
            temp_var_decl = Const(temp_var_decl)

        if decl_info.shape:
            from cgen import ArrayOf
            ecm = self.get_expression_to_code_mapper(codegen_state)
            temp_var_decl = ArrayOf(temp_var_decl,
                    ecm(p.flattened_product(decl_info.shape),
                        prec=PREC_NONE, type_context="i"))

        if temp_var.alignment:
            from cgen import AlignedAttribute
            temp_var_decl = AlignedAttribute(temp_var.alignment, temp_var_decl)

        return temp_var_decl

    def wrap_temporary_decl(self, decl, scope):
        return decl

    def wrap_global_constant(self, decl):
        from cgen import Static
        return Static(decl)

    def get_value_arg_decl(self, name, shape, dtype, is_written):
        assert shape == ()

        result = POD(self, dtype, name)

        if not is_written:
            from cgen import Const
            result = Const(result)

        if self.target.fortran_abi:
            from cgen import Pointer
            result = Pointer(result)

        return result

    def get_array_arg_decl(self, name, mem_address_space, shape, dtype, is_written):
        from cgen import RestrictPointer, Const

        arg_decl = RestrictPointer(POD(self, dtype, name))

        if not is_written:
            arg_decl = Const(arg_decl)

        return arg_decl

    def get_global_arg_decl(self, name, shape, dtype, is_written):
        from warnings import warn
        warn("get_global_arg_decl is deprecated use get_array_arg_decl "
                "instead.", DeprecationWarning, stacklevel=2)
        from loopy.kernel.data import AddressSpace
        return self.get_array_arg_decl(name, AddressSpace.GLOBAL, shape,
                dtype, is_written)

    def get_constant_arg_decl(self, name, shape, dtype, is_written):
        from loopy.target.c import POD  # uses the correct complex type
        from cgen import RestrictPointer, Const

        arg_decl = RestrictPointer(POD(self, dtype, name))

        if not is_written:
            arg_decl = Const(arg_decl)

        return arg_decl

    def emit_assignment(self, codegen_state, insn):
        kernel = codegen_state.kernel
        ecm = codegen_state.expression_to_code_mapper

        assignee_var_name, = insn.assignee_var_names()

        lhs_var = codegen_state.kernel.get_var_descriptor(assignee_var_name)
        lhs_dtype = lhs_var.dtype

        if insn.atomicity is not None:
            lhs_atomicity = [
                    a for a in insn.atomicity if a.var_name == assignee_var_name]
            assert len(lhs_atomicity) <= 1
            if lhs_atomicity:
                lhs_atomicity, = lhs_atomicity
            else:
                lhs_atomicity = None
        else:
            lhs_atomicity = None

        from loopy.kernel.data import AtomicInit, AtomicUpdate
        from loopy.expression import dtype_to_type_context

        lhs_code = ecm(insn.assignee, prec=PREC_NONE, type_context=None)
        rhs_type_context = dtype_to_type_context(kernel.target, lhs_dtype)
        if lhs_atomicity is None:
            from cgen import Assign
            return Assign(
                    lhs_code,
                    ecm(insn.expression, prec=PREC_NONE,
                        type_context=rhs_type_context,
                        needed_dtype=lhs_dtype))

        elif isinstance(lhs_atomicity, AtomicInit):
            codegen_state.seen_atomic_dtypes.add(lhs_dtype)
            return codegen_state.ast_builder.emit_atomic_init(
                    codegen_state, lhs_atomicity, lhs_var,
                    insn.assignee, insn.expression,
                    lhs_dtype, rhs_type_context)

        elif isinstance(lhs_atomicity, AtomicUpdate):
            codegen_state.seen_atomic_dtypes.add(lhs_dtype)
            return codegen_state.ast_builder.emit_atomic_update(
                    codegen_state, lhs_atomicity, lhs_var,
                    insn.assignee, insn.expression,
                    lhs_dtype, rhs_type_context)

        else:
            raise ValueError("unexpected lhs atomicity type: %s"
                    % type(lhs_atomicity).__name__)

    def emit_atomic_update(self, codegen_state, lhs_atomicity, lhs_var,
            lhs_expr, rhs_expr, lhs_dtype):
        raise NotImplementedError("atomic updates in %s" % type(self).__name__)

    def emit_tuple_assignment(self, codegen_state, insn):
        ecm = codegen_state.expression_to_code_mapper

        from cgen import Assign, block_if_necessary
        assignments = []

        for i, (assignee, parameter) in enumerate(
                zip(insn.assignees, insn.expression.parameters)):
            lhs_code = ecm(assignee, prec=PREC_NONE, type_context=None)
            assignee_var_name = insn.assignee_var_names()[i]
            lhs_var = codegen_state.kernel.get_var_descriptor(assignee_var_name)
            lhs_dtype = lhs_var.dtype

            from loopy.expression import dtype_to_type_context
            rhs_type_context = dtype_to_type_context(
                    codegen_state.kernel.target, lhs_dtype)
            rhs_code = ecm(parameter, prec=PREC_NONE,
                    type_context=rhs_type_context, needed_dtype=lhs_dtype)

            assignments.append(Assign(lhs_code, rhs_code))

        return block_if_necessary(assignments)

    def emit_multiple_assignment(self, codegen_state, insn):

        ecm = codegen_state.expression_to_code_mapper
        func_id = insn.expression.function.name
        in_knl_callable = codegen_state.callables_table[func_id]

        if isinstance(in_knl_callable, ScalarCallable) and (
                in_knl_callable.name_in_target == "loopy_make_tuple"):
            return self.emit_tuple_assignment(codegen_state, insn)

        # takes "is_returned" to infer whether insn.assignees[0] is a part of
        # LHS.
        in_knl_callable_as_call, is_returned = in_knl_callable.emit_call_insn(
                insn=insn,
                target=self.target,
                expression_to_code_mapper=ecm)

        if is_returned:
            from cgen import Assign
            lhs_code = ecm(insn.assignees[0], prec=PREC_NONE, type_context=None)
            return Assign(lhs_code,
                    CExpression(self.get_c_expression_to_code_mapper(),
                    in_knl_callable_as_call))
        else:
            from cgen import ExpressionStatement
            return ExpressionStatement(
                    CExpression(self.get_c_expression_to_code_mapper(),
                    in_knl_callable_as_call))

    def emit_sequential_loop(self, codegen_state, iname, iname_dtype,
            lbound, ubound, inner):
        ecm = codegen_state.expression_to_code_mapper

        from pymbolic import var
        from pymbolic.primitives import Comparison
        from pymbolic.mapper.stringifier import PREC_NONE
        from cgen import For, InlineInitializer

        return For(
                InlineInitializer(
                    POD(self, iname_dtype, iname),
                    ecm(lbound, PREC_NONE, "i")),
                ecm(
                    Comparison(
                        var(iname),
                        "<=",
                        ubound),
                    PREC_NONE, "i"),
                "++%s" % iname,
                inner)

    def emit_initializer(self, codegen_state, dtype, name, val_str, is_const):
        decl = POD(self, dtype, name)

        from cgen import Initializer, Const

        if is_const:
            decl = Const(decl)

        return Initializer(decl, val_str)

    def emit_blank_line(self):
        from cgen import Line
        return Line()

    def emit_comment(self, s):
        from cgen import Comment
        return Comment(s)

    @property
    def can_implement_conditionals(self):
        return True

    def emit_if(self, condition_str, ast):
        from cgen import If
        return If(condition_str, ast)

    # }}}

    def process_ast(self, node):
        sc = ASTSubscriptCollector()
        sc(node)
        return node


# {{{ header generation

class CFunctionDeclExtractor(CASTIdentityMapper):
    def __init__(self):
        self.decls = []

    def map_expression(self, expr):
        return expr

    def map_function_decl_wrapper(self, node):
        self.decls.append(node.subdecl)
        return super()\
                .map_function_decl_wrapper(node)


def generate_header(kernel, codegen_result=None):
    """
    :arg kernel: a :class:`loopy.LoopKernel`
    :arg codegen_result: an instance of :class:`loopy.CodeGenerationResult`
    :returns: a list of AST nodes (which may have :class:`str`
        called on them to produce a string) representing
        function declarations for the generated device
        functions.
    """

    if not isinstance(kernel.target, CFamilyTarget):
        raise LoopyError(
                "Header generation for non C-based languages are not implemented")

    if codegen_result is None:
        from loopy.codegen import generate_code_v2
        codegen_result = generate_code_v2(kernel)

    fde = CFunctionDeclExtractor()
    for dev_prg in codegen_result.device_programs:
        fde(dev_prg.ast)

    return fde.decls

# }}}


# {{{ C99 target

class CTarget(CFamilyTarget):
    """This target may emit code using all features of C99.
    For a target base supporting "least-common-denominator" C,
    see :class:`CFamilyTarget`.
    """

    def get_device_ast_builder(self):
        return CASTBuilder(self)

    @memoize_method
    def get_dtype_registry(self):
        from loopy.target.c.compyte.dtypes import (
                DTypeRegistry, fill_registry_with_c99_stdint_types,
                fill_registry_with_c99_complex_types)
        result = DTypeRegistry()
        fill_registry_with_c99_stdint_types(result)
        fill_registry_with_c99_complex_types(result)
        return DTypeRegistryWrapper(result)


class CASTBuilder(CFamilyASTBuilder):
    def preamble_generators(self):
        return (
                super().preamble_generators() + [
                    c99_preamble_generator,
                    ])

# }}}


# {{{ executable c target

class ExecutableCTarget(CTarget):
    """
    An executable CFamilyTarget that uses (by default) JIT compilation of C-code
    """
    def __init__(self, compiler=None, fortran_abi=False):
        super().__init__(fortran_abi=fortran_abi)
        from loopy.target.c.c_execution import CCompiler
        self.compiler = compiler or CCompiler()

    def get_kernel_executor(self, knl, *args, **kwargs):
        from loopy.target.c.c_execution import CKernelExecutor
        return CKernelExecutor(knl, entrypoint=kwargs.pop("entrypoint"),
                compiler=self.compiler)

    def get_host_ast_builder(self):
        # enable host code generation
        return CFamilyASTBuilder(self)

# }}}

# vim: foldmethod=marker<|MERGE_RESOLUTION|>--- conflicted
+++ resolved
@@ -469,10 +469,16 @@
     def with_types(self, arg_id_to_dtype, callables_table):
         name = self.name
 
+        # {{{ (abs|max|min) -> (fabs|fmax|fmin)
+
         if name in ["abs", "min", "max"]:
-            name = "f" + name
-
-<<<<<<< HEAD
+            dtype = np.find_common_type(
+                [], [dtype.numpy_dtype for dtype in arg_dtypes])
+            if dtype.kind == "f":
+                name = "f" + name
+
+        # }}}
+
         # unary functions
         if name in ["fabs", "acos", "asin", "atan", "cos", "cosh", "sin", "sinh",
                     "tan", "tanh", "exp", "log", "log10", "sqrt", "ceil", "floor",
@@ -489,8 +495,8 @@
                         self.copy(arg_id_to_dtype=arg_id_to_dtype),
                         callables_table)
 
-            dtype = arg_id_to_dtype[0]
-            dtype = dtype.numpy_dtype
+            dtype = arg_id_to_dtype[0].numpy_dtype
+            real_dtype = np.empty(0, dtype=dtype).real.dtype
 
             if dtype.kind in ("u", "i"):
                 # ints and unsigned casted to float32
@@ -499,30 +505,7 @@
                 raise LoopyTypeError(f"{name} does not support type {dtype}")
 
             # for CUDA, C Targets the name must be modified
-            if dtype == np.float64:
-=======
-    # {{{ (abs|max|min) -> (fabs|fmax|fmin)
-
-    if name in ["abs", "min", "max"]:
-        dtype = np.find_common_type(
-            [], [dtype.numpy_dtype for dtype in arg_dtypes])
-        if dtype.kind == "f":
-            name = "f" + name
-
-    # }}}
-
-    # unitary functions
-    if (name in ["fabs", "acos", "asin", "atan", "cos", "cosh", "sin", "sinh",
-                 "tanh", "exp", "log", "log10", "sqrt", "ceil", "floor"]
-            and len(arg_dtypes) == 1
-            and arg_dtypes[0].numpy_dtype.kind in "fc"):
-
-        dtype = arg_dtypes[0].numpy_dtype
-        real_dtype = np.empty(0, dtype=dtype).real.dtype
-
-        if modify_name:
             if real_dtype == np.float64:
->>>>>>> 686e0487
                 pass  # fabs
             elif real_dtype == np.float32:
                 name = name + "f"  # fabsf
@@ -530,7 +513,6 @@
                     and real_dtype == np.float128):  # pylint:disable=no-member
                 name = name + "l"  # fabsl
             else:
-<<<<<<< HEAD
                 raise LoopyTypeError("{} does not support type {}".format(name,
                     dtype))
 
@@ -558,38 +540,13 @@
             dtype = np.find_common_type(
                 [], [dtype.numpy_dtype for id, dtype in arg_id_to_dtype.items()
                      if id >= 0])
-
-            if dtype.kind == "c":
-                raise LoopyTypeError("%s does not support complex numbers")
-
-            elif dtype.kind == "f":
-                if dtype == np.float64:
-=======
-                raise LoopyTypeError(f"{name} does not support type {real_dtype}")
-
-            if dtype.kind == "c":
-                name = "c" + name
-
-        return CallMangleInfo(
-                target_name=name,
-                result_dtypes=arg_dtypes,
-                arg_dtypes=arg_dtypes)
-
-    # binary functions
-    if (name in ["fmax", "fmin", "copysign", "pow"]
-            and len(arg_dtypes) == 2):
-
-        dtype = np.find_common_type(
-            [], [dtype.numpy_dtype for dtype in arg_dtypes])
-        real_dtype = np.empty(0, dtype=dtype).real.dtype
-
-        if name in ["fmax", "fmin", "copysign"] and dtype.kind == "c":
-            raise LoopyTypeError(f"{name} does not support complex numbers")
-
-        elif real_dtype.kind in "fc":
-            if modify_name:
+            real_dtype = np.empty(0, dtype=dtype).real.dtype
+
+            if name in ["fmax", "fmin", "copysign"] and dtype.kind == "c":
+                raise LoopyTypeError(f"{name} does not support complex numbers")
+
+            elif real_dtype.kind in "fc":
                 if real_dtype == np.float64:
->>>>>>> 686e0487
                     pass  # fmin
                 elif real_dtype == np.float32:
                     name = name + "f"  # fminf
@@ -598,25 +555,15 @@
                     name = name + "l"  # fminl
                 else:
                     raise LoopyTypeError("%s does not support type %s"
-<<<<<<< HEAD
                                          % (name, dtype))
+            if dtype.kind == "c":
+                name = "c" + name  # cpow
             dtype = NumpyType(dtype)
             return (
                     self.copy(name_in_target=name,
                         arg_id_to_dtype={-1: dtype, 0: dtype, 1: dtype}),
                     callables_table)
-=======
-                                         % (name, real_dtype))
-
-                if dtype.kind == "c":
-                    name = "c" + name  # cpow
->>>>>>> 686e0487
-
-        return (
-                self.copy(arg_id_to_dtype=arg_id_to_dtype),
-                callables_table)
-
-<<<<<<< HEAD
+
 
 def get_c_callables():
     """
@@ -629,34 +576,6 @@
                       "fabs", "tan", "erf", "erfc"]
 
     return {id_: CMathCallable(id_) for id_ in cmath_ids}
-=======
-    # complex functions
-    if (name in ["abs", "real", "imag"]
-            and len(arg_dtypes) == 1
-            and arg_dtypes[0].numpy_dtype.kind == "c"):
-        dtype = arg_dtypes[0].numpy_dtype
-        real_dtype = np.empty(0, dtype=dtype).real.dtype
-
-        if modify_name:
-            if real_dtype == np.float64:
-                pass  # fabs
-            elif real_dtype == np.float32:
-                name = name + "f"  # fabsf
-            elif (hasattr(np, "float128")
-                    and real_dtype == np.float128):  # pylint:disable=no-member
-                name = name + "l"  # fabsl
-            else:
-                raise LoopyTypeError(f"{name} does not support type {real_dtype}")
-
-            name = "c" + name
-
-        return CallMangleInfo(
-                target_name=name,
-                result_dtypes=(NumpyType(real_dtype),),
-                arg_dtypes=arg_dtypes)
-
-    return None
->>>>>>> 686e0487
 
 # }}}
 
